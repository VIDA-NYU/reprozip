--- conflicted
+++ resolved
@@ -107,16 +107,10 @@
         sudo apt-get install -qq $PKGS
         if [ $TEST_MODE = "coverage" ]; then
             pip install 'coverage>=5,<6'
-<<<<<<< HEAD
-            pip install -e ./reprozip-core -e ./reprozip -e ./reprounzip -e ./reprounzip-docker -e ./reprounzip-vagrant -e ./reprounzip-vistrails -e ./reprounzip-qt -e ./reprozip-jupyter -e ./reprozip-web
+            # `--config-settings editable_mode=compat` works around https://github.com/pypa/setuptools/issues/3557
+            pip install -e ./reprozip-core -e ./reprozip -e ./reprounzip -e ./reprounzip-docker -e ./reprounzip-vagrant -e ./reprounzip-vistrails -e ./reprounzip-qt -e ./reprozip-jupyter -e ./reprozip-web --config-settings editable_mode=compat
         else
             pip install ./reprozip-core ./reprozip ./reprounzip ./reprounzip-docker ./reprounzip-vagrant ./reprounzip-vistrails ./reprounzip-qt ./reprozip-jupyter ./reprozip-web
-=======
-            # `--config-settings editable_mode=compat` works around https://github.com/pypa/setuptools/issues/3557
-            pip install -e ./reprozip-core -e ./reprozip -e ./reprounzip -e ./reprounzip-docker -e ./reprounzip-vagrant -e ./reprounzip-vistrails -e ./reprounzip-qt -e ./reprozip-jupyter --config-settings editable_mode=compat
-        else
-            pip install ./reprozip-core ./reprozip ./reprounzip ./reprounzip-docker ./reprounzip-vagrant ./reprounzip-vistrails ./reprounzip-qt ./reprozip-jupyter
->>>>>>> 1d8ea0c4
         fi
     - name: Unit tests
       run: |
