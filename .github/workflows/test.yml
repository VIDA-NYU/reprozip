name: Test

on:
  - push
  - pull_request

jobs:
  checks:
    runs-on: ubuntu-latest
    env:
      REPROZIP_USAGE_STATS: "off"
      REPROZIP_PARAMETERS: "false"
      LANG: C
      LC_ALL: C
    steps:
    - uses: actions/checkout@v2
    - uses: actions/setup-python@v1
      with:
        python-version: "3.9"
    - name: Install dependencies
      run: |
        if [ -z "${XDG_CACHE_HOME-}" ]; then
            mkdir -p ~/.cache/reprozip
        else
            mkdir -p "$XDG_CACHE_HOME/reprozip"
        fi

        pip install flake8 readme_renderer
    - name: flake8
      run: flake8 --ignore=E731,W503,W504
    - name: Check for non-ASCII files
      run: |
        find reprozip reprounzip reprozip-* reprounzip-* -name '*.py' -or -name '*.sh' -or -name '*.h' -or -name '*.c' | (set +x; while read i; do
            T=$(file -b --mime "$i")
            if ! ( echo "$T" | grep -q ascii || echo "$T" | grep -q empty ) ; then
                echo "$i is not ASCII"
                exit 1
            fi
        done)
    - name: Check logging usage
      run: |
        find reprozip reprounzip reprozip-* reprounzip-* -name '*.py' -exec sh -c "grep 'logging\\.\\(debug\\|warning\\|critical\\|error\\|info\\)' \"\$@\" && exit 1; exit 0" {} +
    - name: Check READMEs
      run: |
        for pkg in reprozip reprounzip reprozip-* reprounzip-*; do
            (cd $pkg && python setup.py check -r -s)
        done

  check-images:
    runs-on: ubuntu-latest
    steps:
    - uses: actions/checkout@v2
    - uses: actions/setup-python@v1
      with:
        python-version: "3.9"
    - name: Install dependencies
      run: |
        pip install ./reprozip-core ./reprounzip
    - name: Check images
      run: |
        python tests --check-vagrant-images --check-docker-images

  test:
    strategy:
      fail-fast: false
      matrix:
        os: [ubuntu-latest]
        mode: [tests]
        python:
<<<<<<< HEAD
        - "3.6"
        - "3.7"
        - "3.8"
        include:
        - os: ubuntu-latest
          mode: coverage
          python: "3.9"
=======
        - "2.7"
        include:
        - os: ubuntu-latest
          mode: coverage
          python: "3.8"
        - os: ubuntu-20.04
          mode: tests
          python: "3.5"
        - os: ubuntu-latest
          mode: checks
          python: "3.8"
        - os: ubuntu-latest
          mode: check-images
          python: "3.8"
>>>>>>> 04c4a981
    runs-on: ${{ matrix.os }}
    env:
      TEST_MODE: ${{ matrix.mode }}
      REPROZIP_USAGE_STATS: "off"
      REPROZIP_PARAMETERS: "false"
      LANG: C
      LC_ALL: C
    steps:
    - uses: actions/checkout@v3
      with:
        fetch-depth: 20
    - uses: actions/setup-python@v4
      with:
        python-version: ${{ matrix.python }}
    - name: Install dependencies
      run: |
        if [ -z "${XDG_CACHE_HOME-}" ]; then
            mkdir -p ~/.cache/reprozip
        else
            mkdir -p "$XDG_CACHE_HOME/reprozip"
        fi

        if [ "$TEST_MODE" = "coverage" ]; then
            export CFLAGS="-fprofile-arcs -ftest-coverage"
        fi
        PKGS="libc6-dev-i386 gcc-multilib libsqlite3-dev"
        if [ "$TEST_MODE" = "coverage" ]; then PKGS="$PKGS lcov"; fi
        sudo apt-get update -qq
        sudo apt-get install -qq $PKGS
        if [ $TEST_MODE = "coverage" ]; then
            pip install 'coverage>=5,<6'
            pip install -e ./reprozip-core -e ./reprozip -e ./reprounzip -e ./reprounzip-docker -e ./reprounzip-vagrant -e ./reprounzip-vistrails -e ./reprounzip-qt -e ./reprozip-jupyter
        else
            pip install ./reprozip-core ./reprozip ./reprounzip ./reprounzip-docker ./reprounzip-vagrant ./reprounzip-vistrails ./reprounzip-qt -e ./reprozip-jupyter
        fi
    - name: Unit tests
      run: |
        export PYTHONUNBUFFERED=1
        if [ "$TEST_MODE" = "coverage" ]; then
            export COVER="coverage run --append --source=$PWD --branch"
        fi
        python -Wd tests --unittests
    - name: Functional test
      run: |
        export PYTHONUNBUFFERED=1
        export REPROZIP_TEST_PYTHON="$(which python) -Wd"
        if [ "$TEST_MODE" = "coverage" ]; then
            export COVER="coverage run --append --source=$PWD --branch"
            python -Wd -m $COVER -m tests --functests --run-docker
        else
            python -Wd tests --functests --run-docker
        fi
    - name: Upload coverage
      if: matrix.mode == 'coverage'
      run: |
        # Python
        if [ -f .coverage ]; then mv .coverage .coverage.orig; fi # FIXME: useless?
        coverage combine

        # C
        # Find the coverage file (in distutils's build directory)
        OBJDIR=$(dirname "$(find . -name pytracer.gcno | head -n 1)")
        (cd reprozip/native && lcov --directory ../../$OBJDIR -c -o reprozip.lcov)

        curl -s -o - https://codecov.io/bash | bash -s - -X gcov<|MERGE_RESOLUTION|>--- conflicted
+++ resolved
@@ -67,30 +67,15 @@
         os: [ubuntu-latest]
         mode: [tests]
         python:
-<<<<<<< HEAD
-        - "3.6"
         - "3.7"
         - "3.8"
         include:
         - os: ubuntu-latest
           mode: coverage
           python: "3.9"
-=======
-        - "2.7"
-        include:
-        - os: ubuntu-latest
-          mode: coverage
-          python: "3.8"
         - os: ubuntu-20.04
           mode: tests
-          python: "3.5"
-        - os: ubuntu-latest
-          mode: checks
-          python: "3.8"
-        - os: ubuntu-latest
-          mode: check-images
-          python: "3.8"
->>>>>>> 04c4a981
+          python: "3.6"
     runs-on: ${{ matrix.os }}
     env:
       TEST_MODE: ${{ matrix.mode }}
