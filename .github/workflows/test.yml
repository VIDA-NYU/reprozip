--- conflicted
+++ resolved
@@ -111,58 +111,21 @@
         fi
     - name: Unit tests
       run: |
-<<<<<<< HEAD
         export PYTHONUNBUFFERED=1
         if [ "$TEST_MODE" = "coverage" ]; then
             export COVER="coverage run --append --source=$PWD --branch"
         fi
-        python tests --unittests
+        python -Wd tests --unittests
     - name: Functional test
       run: |
         export PYTHONUNBUFFERED=1
+        export REPROZIP_TEST_PYTHON="$(which python) -Wd"
         if [ "$TEST_MODE" = "coverage" ]; then
             export COVER="coverage run --append --source=$PWD --branch"
+            python -Wd -m $COVER -m tests --functests --run-docker
+        else
+            python -Wd tests --functests --run-docker
         fi
-        python tests --functests --run-docker
-=======
-        export LANG=C
-        export LC_ALL=C
-        export REPROZIP_TEST_PYTHON="$(which python) -Wd"
-        case "$TEST_MODE"
-        in
-            coverage)
-                export PYTHONUNBUFFERED=1
-                export COVER="coverage run --append --source=$PWD/reprozip/reprozip,$PWD/reprounzip/reprounzip,$PWD/reprounzip-docker/reprounzip,$PWD/reprounzip-vagrant/reprounzip,$PWD/reprounzip-vistrails/reprounzip,$PWD/tests --branch"
-                python -Wd -m $COVER -m tests --run-docker
-                ;;
-            tests)
-                export PYTHONUNBUFFERED=1
-                python -Wd tests --run-docker
-                ;;
-            check-images)
-                python -Wd tests --check-vagrant-images --check-docker-images
-                ;;
-            checks)
-                flake8 --ignore=E731,W503,W504
-                diff -q reprozip/reprozip/common.py reprounzip/reprounzip/common.py
-                diff -q reprozip/reprozip/utils.py reprounzip/reprounzip/utils.py
-                find reprozip reprounzip reprozip-* reprounzip-* -name '*.py' -or -name '*.sh' -or -name '*.h' -or -name '*.c' | (set +x; while read i; do
-                    T=$(file -b --mime "$i")
-                    if ! ( echo "$T" | grep -q ascii || echo "$T" | grep -q empty ) ; then
-                        echo "$i is not ASCII"
-                        exit 1
-                    fi
-                done)
-                find reprozip reprounzip reprozip-* reprounzip-* -name '*.py' -exec sh -c "grep 'logging\\.\\(debug\\|warning\\|critical\\|error\\|info\\)' \"\$@\" && exit 1; exit 0" {} +
-                for pkg in reprozip reprounzip reprozip-* reprounzip-*; do
-                    (cd $pkg && python setup.py check -r -s)
-                done
-                ;;
-            *)
-                exit 1
-                ;;
-        esac
->>>>>>> 929af95f
     - name: Upload coverage
       if: matrix.mode == 'coverage'
       run: |
