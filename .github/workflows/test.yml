name: Test

on:
  - push
  - pull_request

jobs:
  checks:
    runs-on: ubuntu-latest
    env:
      REPROZIP_USAGE_STATS: "off"
      REPROZIP_PARAMETERS: "false"
      LANG: C
      LC_ALL: C
    steps:
    - uses: actions/checkout@v3
    - uses: actions/setup-python@v4
      with:
        python-version: "3.10"
    - name: Install dependencies
      run: |
        if [ -z "${XDG_CACHE_HOME-}" ]; then
            mkdir -p ~/.cache/reprozip
        else
            mkdir -p "$XDG_CACHE_HOME/reprozip"
        fi

        pip install flake8 readme_renderer
    - name: flake8
      run: flake8 --ignore=E731,W503,W504
    - name: Check for non-ASCII files
      run: |
        find reprozip reprounzip reprozip-* reprounzip-* -name '*.py' -or -name '*.sh' -or -name '*.h' -or -name '*.c' | (set +x; while read i; do
            T=$(file -b --mime "$i")
            if ! ( echo "$T" | grep -q ascii || echo "$T" | grep -q empty ) ; then
                echo "$i is not ASCII"
                exit 1
            fi
        done)
    - name: Check logging usage
      run: |
        find reprozip reprounzip reprozip-* reprounzip-* -name '*.py' -exec sh -c "grep 'logging\\.\\(debug\\|warning\\|critical\\|error\\|info\\)' \"\$@\" && exit 1; exit 0" {} +
    - name: Check READMEs
      run: |
        for pkg in reprozip reprounzip reprozip-* reprounzip-*; do
            (cd $pkg && python setup.py check -r -s)
        done

  check-images:
    runs-on: ubuntu-latest
    steps:
    - uses: actions/checkout@v3
    - uses: actions/setup-python@v4
      with:
        python-version: "3.10"
    - name: Install dependencies
      run: |
        pip install ./reprozip-core ./reprounzip
    - name: Check images
      run: |
        python tests --check-vagrant-images --check-docker-images

  test:
    strategy:
      fail-fast: false
      matrix:
        os: [ubuntu-latest]
        mode: [tests]
        python:
<<<<<<< HEAD
        - "3.7"
=======
>>>>>>> 39c64681
        - "3.11"
        include:
        - os: ubuntu-latest
          mode: coverage
          python: "3.10"
        - os: ubuntu-20.04
          mode: tests
          python: "3.6"
    runs-on: ${{ matrix.os }}
    env:
      TEST_MODE: ${{ matrix.mode }}
      REPROZIP_USAGE_STATS: "off"
      REPROZIP_PARAMETERS: "false"
      LANG: C
      LC_ALL: C
    steps:
    - uses: actions/checkout@v4
      with:
        fetch-depth: 20
    - uses: actions/setup-python@v5
      with:
        python-version: ${{ matrix.python }}
    - name: Install dependencies
      run: |
        if [ -z "${XDG_CACHE_HOME-}" ]; then
            mkdir -p ~/.cache/reprozip
        else
            mkdir -p "$XDG_CACHE_HOME/reprozip"
        fi

<<<<<<< HEAD
        if [ "$TEST_MODE" = "coverage" ]; then
            export CFLAGS="-fprofile-arcs -ftest-coverage"
        fi
        PKGS="libc6-dev-i386 gcc-multilib libsqlite3-dev"
        if [ "$TEST_MODE" = "coverage" ]; then PKGS="$PKGS lcov"; fi
        sudo apt-get update -qq
        sudo apt-get install -qq $PKGS
        if [ $TEST_MODE = "coverage" ]; then
            pip install 'coverage>=5,<6'
            # `--config-settings editable_mode=compat` works around https://github.com/pypa/setuptools/issues/3557
            pip install -e ./reprozip-core -e ./reprozip -e ./reprounzip -e ./reprounzip-docker -e ./reprounzip-vagrant -e ./reprounzip-vistrails -e ./reprounzip-qt -e ./reprozip-jupyter --config-settings editable_mode=compat
        else
            pip install ./reprozip-core ./reprozip ./reprounzip ./reprounzip-docker ./reprounzip-vagrant ./reprounzip-vistrails ./reprounzip-qt ./reprozip-jupyter
        fi
    - name: Unit tests
=======
        case "$TEST_MODE"
        in
            tests|coverage|check-images)
                if [ "$TEST_MODE" = "coverage" ]; then
                    export CFLAGS="-fprofile-arcs -ftest-coverage"
                fi
                PKGS="libc6-dev-i386 gcc-multilib libsqlite3-dev"
                if [ "$TEST_MODE" = "coverage" ]; then PKGS="$PKGS lcov"; fi
                sudo apt-get update -qq
                sudo apt-get install -qq $PKGS
                if [ $TEST_MODE = "coverage" ]; then
                    pip install 'coverage<5'
                    # `--config-settings editable_mode=compat` works around https://github.com/pypa/setuptools/issues/3557
                    pip install -e ./reprozip -e ./reprounzip -e ./reprounzip-docker -e ./reprounzip-vagrant -e ./reprounzip-vistrails -e ./reprounzip-qt -e ./reprozip-jupyter --config-settings editable_mode=compat
                else
                    pip install ./reprozip ./reprounzip ./reprounzip-docker ./reprounzip-vagrant ./reprounzip-vistrails ./reprounzip-qt ./reprozip-jupyter
                fi
                ;;
            checks)
                pip install flake8 readme_renderer
                ;;
            *)
                exit 1
                ;;
        esac
    - name: Test
>>>>>>> 39c64681
      run: |
        export PYTHONUNBUFFERED=1
        if [ "$TEST_MODE" = "coverage" ]; then
            export COVER="coverage run --append --source=$PWD --branch"
        fi
        python -Wd tests --unittests
    - name: Functional test
      run: |
        export PYTHONUNBUFFERED=1
        export REPROZIP_TEST_PYTHON="$(which python) -Wd"
        if [ "$TEST_MODE" = "coverage" ]; then
            export COVER="coverage run --append --source=$PWD --branch"
            python -Wd -m $COVER -m tests --functests --run-docker
        else
            python -Wd tests --functests --run-docker
        fi
    - name: Upload coverage
      if: matrix.mode == 'coverage'
      run: |
        # Python
        if [ -f .coverage ]; then mv .coverage .coverage.orig; fi # FIXME: useless?
        coverage combine

        # C
        # Find the coverage file (in distutils's build directory)
        OBJDIR=$(dirname "$(find . -name pytracer.gcno | head -n 1)")
        (cd reprozip/native && lcov --directory ../../$OBJDIR -c -o reprozip.lcov)

        curl -s -o - https://codecov.io/bash | bash -s - -X gcov

  test-container:
    strategy:
      fail-fast: false
      matrix:
        os: [ubuntu-latest]
        python:
        - "2.7"
    runs-on: ${{ matrix.os }}
    container:
      image: python:${{ matrix.python }}
      options: "--privileged"
    env:
      TEST_MODE: tests
      REPROZIP_USAGE_STATS: "off"
      REPROZIP_PARAMETERS: https://stats.reprozip.org/parameters/travis/
    steps:
    - uses: actions/checkout@v4
      with:
        fetch-depth: 20
    - name: Install Docker client
      run: |
        curl -Lo /tmp/docker.tgz https://download.docker.com/linux/static/stable/x86_64/docker-23.0.6.tgz
        tar -xf /tmp/docker.tgz -C /usr/local/bin --strip-components=1
        rm /tmp/docker.tgz
    - name: Install dependencies
      run: |
        if [ -z "${XDG_CACHE_HOME-}" ]; then
            mkdir -p ~/.cache/reprozip
        else
            mkdir -p "$XDG_CACHE_HOME/reprozip"
        fi

        apt-get update -qq
        apt-get install -qq libc6-dev-i386 gcc-multilib libsqlite3-dev
        cat > pip.constraints.txt <<'EOF'
        pyelftools<0.30
        EOF
        pip install -c pip.constraints.txt ./reprozip ./reprounzip ./reprounzip-docker ./reprounzip-vagrant ./reprounzip-vistrails ./reprounzip-qt ./reprozip-jupyter
    - name: Test
      run: |
        export LANG=C
        export LC_ALL=C
        export REPROZIP_TEST_PYTHON="$(which python) -Wd"
        export PYTHONUNBUFFERED=1
        python -Wd tests --run-docker<|MERGE_RESOLUTION|>--- conflicted
+++ resolved
@@ -13,8 +13,8 @@
       LANG: C
       LC_ALL: C
     steps:
-    - uses: actions/checkout@v3
-    - uses: actions/setup-python@v4
+    - uses: actions/checkout@v4
+    - uses: actions/setup-python@v5
       with:
         python-version: "3.10"
     - name: Install dependencies
@@ -49,8 +49,8 @@
   check-images:
     runs-on: ubuntu-latest
     steps:
-    - uses: actions/checkout@v3
-    - uses: actions/setup-python@v4
+    - uses: actions/checkout@v4
+    - uses: actions/setup-python@v5
       with:
         python-version: "3.10"
     - name: Install dependencies
@@ -67,10 +67,7 @@
         os: [ubuntu-latest]
         mode: [tests]
         python:
-<<<<<<< HEAD
         - "3.7"
-=======
->>>>>>> 39c64681
         - "3.11"
         include:
         - os: ubuntu-latest
@@ -101,7 +98,6 @@
             mkdir -p "$XDG_CACHE_HOME/reprozip"
         fi
 
-<<<<<<< HEAD
         if [ "$TEST_MODE" = "coverage" ]; then
             export CFLAGS="-fprofile-arcs -ftest-coverage"
         fi
@@ -117,34 +113,6 @@
             pip install ./reprozip-core ./reprozip ./reprounzip ./reprounzip-docker ./reprounzip-vagrant ./reprounzip-vistrails ./reprounzip-qt ./reprozip-jupyter
         fi
     - name: Unit tests
-=======
-        case "$TEST_MODE"
-        in
-            tests|coverage|check-images)
-                if [ "$TEST_MODE" = "coverage" ]; then
-                    export CFLAGS="-fprofile-arcs -ftest-coverage"
-                fi
-                PKGS="libc6-dev-i386 gcc-multilib libsqlite3-dev"
-                if [ "$TEST_MODE" = "coverage" ]; then PKGS="$PKGS lcov"; fi
-                sudo apt-get update -qq
-                sudo apt-get install -qq $PKGS
-                if [ $TEST_MODE = "coverage" ]; then
-                    pip install 'coverage<5'
-                    # `--config-settings editable_mode=compat` works around https://github.com/pypa/setuptools/issues/3557
-                    pip install -e ./reprozip -e ./reprounzip -e ./reprounzip-docker -e ./reprounzip-vagrant -e ./reprounzip-vistrails -e ./reprounzip-qt -e ./reprozip-jupyter --config-settings editable_mode=compat
-                else
-                    pip install ./reprozip ./reprounzip ./reprounzip-docker ./reprounzip-vagrant ./reprounzip-vistrails ./reprounzip-qt ./reprozip-jupyter
-                fi
-                ;;
-            checks)
-                pip install flake8 readme_renderer
-                ;;
-            *)
-                exit 1
-                ;;
-        esac
-    - name: Test
->>>>>>> 39c64681
       run: |
         export PYTHONUNBUFFERED=1
         if [ "$TEST_MODE" = "coverage" ]; then
@@ -173,50 +141,4 @@
         OBJDIR=$(dirname "$(find . -name pytracer.gcno | head -n 1)")
         (cd reprozip/native && lcov --directory ../../$OBJDIR -c -o reprozip.lcov)
 
-        curl -s -o - https://codecov.io/bash | bash -s - -X gcov
-
-  test-container:
-    strategy:
-      fail-fast: false
-      matrix:
-        os: [ubuntu-latest]
-        python:
-        - "2.7"
-    runs-on: ${{ matrix.os }}
-    container:
-      image: python:${{ matrix.python }}
-      options: "--privileged"
-    env:
-      TEST_MODE: tests
-      REPROZIP_USAGE_STATS: "off"
-      REPROZIP_PARAMETERS: https://stats.reprozip.org/parameters/travis/
-    steps:
-    - uses: actions/checkout@v4
-      with:
-        fetch-depth: 20
-    - name: Install Docker client
-      run: |
-        curl -Lo /tmp/docker.tgz https://download.docker.com/linux/static/stable/x86_64/docker-23.0.6.tgz
-        tar -xf /tmp/docker.tgz -C /usr/local/bin --strip-components=1
-        rm /tmp/docker.tgz
-    - name: Install dependencies
-      run: |
-        if [ -z "${XDG_CACHE_HOME-}" ]; then
-            mkdir -p ~/.cache/reprozip
-        else
-            mkdir -p "$XDG_CACHE_HOME/reprozip"
-        fi
-
-        apt-get update -qq
-        apt-get install -qq libc6-dev-i386 gcc-multilib libsqlite3-dev
-        cat > pip.constraints.txt <<'EOF'
-        pyelftools<0.30
-        EOF
-        pip install -c pip.constraints.txt ./reprozip ./reprounzip ./reprounzip-docker ./reprounzip-vagrant ./reprounzip-vistrails ./reprounzip-qt ./reprozip-jupyter
-    - name: Test
-      run: |
-        export LANG=C
-        export LC_ALL=C
-        export REPROZIP_TEST_PYTHON="$(which python) -Wd"
-        export PYTHONUNBUFFERED=1
-        python -Wd tests --run-docker+        curl -s -o - https://codecov.io/bash | bash -s - -X gcov