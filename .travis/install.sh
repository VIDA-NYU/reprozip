#!/bin/sh

run_lines(){
    while read line; do echo "$line"; sh -c "$line" || exit $?; done
}

case "$TEST_MODE"
in
    run_program|coverage_c)
        if [ "$TEST_MODE" = "coverage_c" ]; then
            export CFLAGS="-fprofile-arcs -ftest-coverage"
        fi
        if [ $TRAVIS_PYTHON_VERSION = "2.6" ]; then
            run_lines<<'EOF'
            virtualenv -p python2.7 /tmp/rpz2.7
            /tmp/rpz2.7/bin/pip install 'git+https://github.com/remram44/rpaths.git#egg=rpaths'
            cd reprozip && /tmp/rpz2.7/bin/python setup.py install
EOF
        fi
        run_lines<<'EOF'
        sudo apt-get update -qq
        sudo apt-get install -qq libc6-dev-i386 gcc-multilib
        pip install 'git+https://github.com/remram44/rpaths.git#egg=rpaths'
<<<<<<< HEAD
        pip install 'git+https://github.com/remram44/usagestats.git#egg=usagestats'
=======
        if [ $TRAVIS_PYTHON_VERSION = "2.6" ]; then pip install unittest2; fi
>>>>>>> 97f5fb6d
        if [ $TEST_MODE = "coverage_c" ]; then pip install cpp-coveralls; fi
        cd reprozip && python setup.py install
        cd reprounzip && python setup.py install
        cd reprounzip-docker && python setup.py install
        cd reprounzip-vagrant && python setup.py install
        cd reprounzip-vistrails && python setup.py install
EOF
        ;;
    coverage_py)
        run_lines<<'EOF'
        sudo apt-get update -qq
        sudo apt-get install -qq libc6-dev-i386 gcc-multilib
        pip install 'git+https://github.com/remram44/rpaths.git#egg=rpaths'
        pip install 'git+https://github.com/remram44/usagestats.git#egg=usagestats'
        pip install coveralls
        cd reprozip && python setup.py develop
        cd reprounzip && python setup.py develop
        cd reprounzip-docker && python setup.py develop
        cd reprounzip-vagrant && python setup.py develop
        cd reprounzip-vistrails && python setup.py install
EOF
        ;;
    check_style)
        pip install flake8
        ;;
esac<|MERGE_RESOLUTION|>--- conflicted
+++ resolved
@@ -14,6 +14,7 @@
             run_lines<<'EOF'
             virtualenv -p python2.7 /tmp/rpz2.7
             /tmp/rpz2.7/bin/pip install 'git+https://github.com/remram44/rpaths.git#egg=rpaths'
+            /tmp/rpz2.7/bin/pip install 'git+https://github.com/remram44/usagestats.git#egg=usagestats'
             cd reprozip && /tmp/rpz2.7/bin/python setup.py install
 EOF
         fi
@@ -21,11 +22,8 @@
         sudo apt-get update -qq
         sudo apt-get install -qq libc6-dev-i386 gcc-multilib
         pip install 'git+https://github.com/remram44/rpaths.git#egg=rpaths'
-<<<<<<< HEAD
         pip install 'git+https://github.com/remram44/usagestats.git#egg=usagestats'
-=======
         if [ $TRAVIS_PYTHON_VERSION = "2.6" ]; then pip install unittest2; fi
->>>>>>> 97f5fb6d
         if [ $TEST_MODE = "coverage_c" ]; then pip install cpp-coveralls; fi
         cd reprozip && python setup.py install
         cd reprounzip && python setup.py install
