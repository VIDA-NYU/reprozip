--- conflicted
+++ resolved
@@ -6,18 +6,13 @@
 
 case "$TEST_MODE"
 in
-<<<<<<< HEAD
     run_program|coverage_c)
         if [ "$TEST_MODE" = "coverage_c" ]; then
             export CFLAGS="-fprofile-arcs -ftest-coverage"
         fi
         run_lines<<'EOF'
-=======
-    run_program)
-        (while read line; do echo "$line"; sh -c "$line" || exit $?; done)<<'EOF'
         sudo apt-get update -qq
         sudo apt-get install -qq libc6-dev-i386 gcc-multilib
->>>>>>> b56e6139
         pip install 'git+https://github.com/remram44/rpaths.git#egg=rpaths'
         if [ $TEST_MODE = "coverage_c" ]; then pip install cpp-coveralls; fi
         cd reprozip && python setup.py install
@@ -27,6 +22,8 @@
         ;;
     coverage_py)
         run_lines<<'EOF'
+        sudo apt-get update -qq
+        sudo apt-get install -qq libc6-dev-i386 gcc-multilib
         pip install 'git+https://github.com/remram44/rpaths.git#egg=rpaths'
         pip install coveralls
         cd reprozip && python setup.py develop
