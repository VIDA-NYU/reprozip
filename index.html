--- conflicted
+++ resolved
@@ -38,77 +38,6 @@
 
   <body>
 
-<<<<<<< HEAD
-      <!-- Fixed navbar -->
-      <nav class="navbar navbar-inverse">
-        <div class="container-fluid">
-
-          <div class="navbar-header">
-            <button type="button" class="navbar-toggle collapsed" data-toggle="collapse" data-target="#bs-example-navbar-collapse-2">
-              <span class="sr-only">Toggle navigation</span>
-              <span class="icon-bar"></span>
-              <span class="icon-bar"></span>
-              <span class="icon-bar"></span>
-            </button>
-            <a class="navbar-brand" href="#">ReproZip</a>
-          </div><!--end navbar-header-->
-
-          <div class="collapse navbar-collapse" id="bs-example-navbar-collapse-2">
-            <ul class="nav navbar-nav">
-              <li class="active"><a href="#">About</a></li>
-              <li class="dropdown">
-                <a href="news.html" class="dropdown-toggle" data-toggle="dropdown" role="button" aria-expanded="false">News<span class="caret"></span></a>
-                <ul class="dropdown-menu" role="menu">
-                  <li><a href="news.html#news">What's New</a></li>
-                  <li><a href="news.html#presentations">Presentations</a></li>
-                  <li><a href="news.html#publications">Publications</a></li>
-                  <li><a href="news.html#posters">Posters</a></li>
-                </ul>
-              </li>
-              <li class="hidden-md hidden-sm"><a href="https://docs.reprozip.org/">Documentation</a></li>
-              <li class="hidden-md hidden-sm"><a href="https://github.com/ViDA-NYU/reprozip">GitHub Project</a></li>
-              <li class="hidden-md hidden-sm"><a href="https://examples.reprozip.org/">Examples</a></li>
-              <li class="dropdown visible-md visible-sm">
-                <a href="#" class="dropdown-toggle" data-toggle="dropdown" role="button" aria-expanded="false">See also<span class="caret"></span></a>
-                <ul class="dropdown-menu" role="menu">
-                  <li><a href="https://docs.reprozip.org/">Documentation</a></li>
-                  <li><a href="https://github.com/ViDA-NYU/reprozip">GitHub Project</a></li>
-                  <li><a href="https://examples.reprozip.org/">Examples</a></li>
-                </ul>
-              </li>
-            </ul>
-
-            <ul class="nav navbar-nav navbar-right">
-              <!--dropdown-->
-              <li class="dropdown">
-                <a href="#" class="dropdown-toggle" data-toggle="dropdown" role="button" aria-expanded="false">PyPI Packages<span class="caret"></span></a>
-                <ul class="dropdown-menu" role="menu">
-                  <li><a href="https://pypi.python.org/pypi/reprozip" rel="noopener">reprozip</a></li>
-                  <li><a href="https://pypi.python.org/pypi/reprounzip" rel="noopener">reprounzip</a></li>
-                  <li><a href="https://pypi.python.org/pypi/reprounzip-docker" rel="noopener">reprounzip-docker</a></li>
-                  <li><a href="https://pypi.python.org/pypi/reprounzip-vagrant" rel="noopener">reprounzip-vagrant</a></li>
-                  <li><a href="https://pypi.python.org/pypi/reprounzip-vistrails" rel="noopener">reprounzip-vistrails</a></li>
-                  <li><a href="https://pypi.python.org/pypi/reprounzip-qt" rel="noopener">reprounzip-qt</a></li>
-                  <li><a href="https://pypi.python.org/pypi/reprozip-jupyter" rel="noopener">reprozip-jupyter</a></li>
-                </ul>
-              </li><!--end dropdown-->
-
-              <!--dropdown-->
-              <li class="dropdown">
-                <a href="#" class="dropdown-toggle" data-toggle="dropdown" role="button" aria-expanded="false">Installers<span class="caret"></span></a>
-                <ul class="dropdown-menu" role="menu">
-                  <li><a href="http://reprozip-files.s3-website-us-east-1.amazonaws.com/windows-installer">Windows</a></li>
-                  <li><a href="http://reprozip-files.s3-website-us-east-1.amazonaws.com/mac-installer">Mac OS X</a></li>
-                  <li><a href="https://anaconda.org/ViDA-NYU" rel="noopener">Anaconda</a></li>
-                </ul>
-              </li><!--end dropdown-->
-            </ul><!--end right nav bar-->
-
-          </div><!--end nav-collapse -->
-
-        </div> <!-- end container-fluid-->
-      </nav>
-=======
     <!-- Fixed navbar -->
     <nav class="navbar navbar-inverse">
       <div class="container">
@@ -146,13 +75,13 @@
               </ul>
             </li>
 
-            <li class="hidden-md hidden-sm"><a href="https://reprozip.readthedocs.io/">Documentation</a></li>
+            <li class="hidden-md hidden-sm"><a href="https://docs.reprozip.org/">Documentation</a></li>
             <li class="hidden-md hidden-sm"><a href="https://github.com/ViDA-NYU/reprozip">GitHub Project</a></li>
             <li class="hidden-md hidden-sm"><a href="https://examples.reprozip.org/">Examples</a></li>
             <li class="dropdown visible-md visible-sm">
               <a href="#" class="dropdown-toggle" data-toggle="dropdown" role="button" aria-expanded="false">See also<span class="caret"></span></a>
               <ul class="dropdown-menu" role="menu">
-                <li><a href="https://reprozip.readthedocs.io/">Documentation</a></li>
+                <li><a href="https://docs.reprozip.org/">Documentation</a></li>
                 <li><a href="https://github.com/ViDA-NYU/reprozip">GitHub Project</a></li>
                 <li><a href="https://examples.reprozip.org/">Examples</a></li>
               </ul>
@@ -169,6 +98,8 @@
                 <li><a href="https://pypi.python.org/pypi/reprounzip-docker" rel="noopener">reprounzip-docker</a></li>
                 <li><a href="https://pypi.python.org/pypi/reprounzip-vagrant" rel="noopener">reprounzip-vagrant</a></li>
                 <li><a href="https://pypi.python.org/pypi/reprounzip-vistrails" rel="noopener">reprounzip-vistrails</a></li>
+                <li><a href="https://pypi.python.org/pypi/reprounzip-qt" rel="noopener">reprounzip-qt</a></li>
+                <li><a href="https://pypi.python.org/pypi/reprozip-jupyter" rel="noopener">reprozip-jupyter</a></li>
               </ul>
             </li><!--end dropdown-->
 
@@ -189,7 +120,6 @@
     </nav>
 
     <div class="container" role="main">
->>>>>>> 63b695cd
 
       <div class="row">
         <div class="col-sm-9">
@@ -296,15 +226,6 @@
           <p>Contact us at <a href="https://vgc.poly.edu/mailman/listinfo/reprozip-users"><em>users@reprozip.org</em></a> for feedback, questions, concerns, and issues. Also, please use this mailing list to <b>share your use cases</b> with us, as well as to report on best practices and lessons learned for reproducibility!</p>
 
           <p>ReproZip is currently being developed at <a href="http://engineering.nyu.edu/">NYU</a>. The team includes:</p>
-<<<<<<< HEAD
-          <ul>
-            <li><a href="http://fchirigati.com/" rel="noopener">Fernando Chirigati</a></li>
-            <li><a href="https://vgc.poly.edu/~juliana/" rel="noopener">Juliana Freire</a></li>
-            <li><a href="https://remirampin.com/" rel="noopener">R&eacute;mi Rampin</a></li>
-            <li><a href="http://cs.nyu.edu/shasha/" rel="noopener">Dennis Shasha</a></li>
-            <li><a href="https://vickysteeves.com/" rel="noopener">Vicky Steeves</a></li>
-          </ul>
-=======
 
           <table style="height: 100%; width:100%;">
             <tbody>
@@ -314,13 +235,12 @@
                 <td><a href="https://remirampin.com"><img src="img/remi.jpg" alt="Remi Rampin"/><p>Rémi Rampin</p></a></td>
               </tr>
               <tr>
-                <td><a href="http://vgc.poly.edu/~fchirigati/"><img src="img/fernando.jpg" alt="Fernando Chirigati"/><p>Fernando Chirigati</p></a></td>
+                <td><a href="http://fchirigati.com/"><img src="img/fernando.jpg" alt="Fernando Chirigati"/><p>Fernando Chirigati</p></a></td>
                 <td><a href="https://vickysteeves.com"><img src="img/vicky.jpg" alt="Vicky Steeves"/><p>Vicky Steeves</p></a></td>
                 <td><a href="https://www.linkedin.com/in/heng2j"><img src="img/heng.jpg" alt="Heng Li"/><p>Zhonheng Li (summer 2017)</p></a></td>
               </tr>
             </tbody>
           </table>
->>>>>>> 63b695cd
 
         </div><!--end center content-->
 
