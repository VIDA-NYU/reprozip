<!DOCTYPE html>
<html lang="en">
  <head>
    <meta charset="utf-8">
    <meta http-equiv="X-UA-Compatible" content="IE=edge">
    <meta name="viewport" content="width=device-width, initial-scale=1">
    <meta name="description" content="ReproZip is a tool that simplifies the process of creating reproducible experiments from command-line executions, a frequent task in computational science.">
    <meta name="author" content="ViDA at NYU">
    <link rel="icon" href="favicon.ico">

    <title>ReproZip - News</title>

    <!-- Bootstrap core CSS -->
    <link href="css/bootstrap.min.css" rel="stylesheet">
    <!-- Docs extras -->
    <link href="css/docs.min.css" rel="stylesheet">

    <!-- Custom styles for this template -->
    <link href="css/custom.css" rel="stylesheet">

    <!-- HTML5 shim and Respond.js for IE8 support of HTML5 elements and media queries -->
    <!--[if lt IE 9]>
      <script src="https://oss.maxcdn.com/html5shiv/3.7.2/html5shiv.min.js"></script>
      <script src="https://oss.maxcdn.com/respond/1.4.2/respond.min.js"></script>
    <![endif]-->

    <!-- Google Analytics -->
    <script>
    (function(i,s,o,g,r,a,m){i['GoogleAnalyticsObject']=r;i[r]=i[r]||function(){
    (i[r].q=i[r].q||[]).push(arguments)},i[r].l=1*new Date();a=s.createElement(o),
    m=s.getElementsByTagName(o)[0];a.async=1;a.src=g;m.parentNode.insertBefore(a,m)
    })(window,document,'script','//www.google-analytics.com/analytics.js','ga');

    ga('create', 'UA-54723441-1', 'auto');
    ga('send', 'pageview');
    </script>
  </head>

  <body>

<<<<<<< HEAD
      <!-- Fixed navbar -->
      <nav class="navbar navbar-inverse">
        <div class="container-fluid">
          <div class="navbar-header">
            <button type="button" class="navbar-toggle collapsed" data-toggle="collapse" data-target="#bs-example-navbar-collapse-2">
              <span class="sr-only">Toggle navigation</span>
              <span class="icon-bar"></span>
              <span class="icon-bar"></span>
              <span class="icon-bar"></span>
            </button>
            <a class="navbar-brand" href="index.html">ReproZip</a>
          </div>
          <div class="collapse navbar-collapse" id="bs-example-navbar-collapse-2">
            <ul class="nav navbar-nav">
              <li><a href="index.html">About</a></li>
              <li class="dropdown active">
                <a href="news.html" class="dropdown-toggle" data-toggle="dropdown" role="button" aria-expanded="false">News<span class="caret"></span></a>
                <ul class="dropdown-menu" role="menu">
                  <li><a href="news.html#news">What's New</a></li>
                  <li><a href="news.html#presentations">Presentations</a></li>
                  <li><a href="news.html#publications">Publications</a></li>
                  <li><a href="news.html#posters">Posters</a></li>
                </ul>
              </li>
              <li class="hidden-md hidden-sm"><a href="https://docs.reprozip.org/">Documentation</a></li>
              <li class="hidden-md hidden-sm"><a href="https://github.com/ViDA-NYU/reprozip">GitHub Project</a></li>
              <li class="hidden-md hidden-sm"><a href="https://examples.reprozip.org/">Examples</a></li>
              <li class="dropdown visible-md visible-sm">
                <a href="#" class="dropdown-toggle" data-toggle="dropdown" role="button" aria-expanded="false">See also<span class="caret"></span></a>
                <ul class="dropdown-menu" role="menu">
                  <li><a href="https://docs.reprozip.org/">Documentation</a></li>
                  <li><a href="https://github.com/ViDA-NYU/reprozip">GitHub Project</a></li>
                  <li><a href="https://examples.reprozip.org/">Examples</a></li>
                </ul>
              </li>
            </ul>

            <ul class="nav navbar-nav navbar-right">
              <!--dropdown-->
              <li class="dropdown">
                <a href="#" class="dropdown-toggle" data-toggle="dropdown" role="button" aria-expanded="false">PyPI Packages<span class="caret"></span></a>
                <ul class="dropdown-menu" role="menu">
                  <li><a href="https://pypi.python.org/pypi/reprozip" target="_blank" rel="noopener">reprozip</a></li>
                  <li><a href="https://pypi.python.org/pypi/reprounzip" target="_blank" rel="noopener">reprounzip</a></li>
                  <li><a href="https://pypi.python.org/pypi/reprounzip-docker" target="_blank" rel="noopener">reprounzip-docker</a></li>
                  <li><a href="https://pypi.python.org/pypi/reprounzip-vagrant" target="_blank" rel="noopener">reprounzip-vagrant</a></li>
                  <li><a href="https://pypi.python.org/pypi/reprounzip-vistrails" target="_blank" rel="noopener">reprounzip-vistrails</a></li>
                </ul>
              </li><!--end dropdown-->

              <!--dropdown-->
              <li class="dropdown">
                <a href="#" class="dropdown-toggle" data-toggle="dropdown" role="button" aria-expanded="false">Installers<span class="caret"></span></a>
                <ul class="dropdown-menu" role="menu">
                  <li><a href="http://reprozip-files.s3-website-us-east-1.amazonaws.com/windows-installer">Windows</a></li>
                  <li><a href="http://reprozip-files.s3-website-us-east-1.amazonaws.com/mac-installer">Mac OS X</a></li>
                  <li><a href="https://anaconda.org/ViDA-NYU" target="_blank" rel="noopener">Anaconda</a></li>
                </ul>
              </li><!--end dropdown-->
            </ul><!--end right nav bar-->

          </div><!--/.nav-collapse -->
        </div>
      </nav>
=======
    <!-- Fixed navbar -->
    <nav class="navbar navbar-inverse">
      <div class="container">

        <div class="navbar-header">
          <button type="button" class="navbar-toggle collapsed" data-toggle="collapse" data-target="#bs-example-navbar-collapse-2">
            <span class="sr-only">Toggle navigation</span>
            <span class="icon-bar"></span>
            <span class="icon-bar"></span>
            <span class="icon-bar"></span>
          </button>
          <a class="navbar-brand" href="#"><img alt="ReproZip" src="img/navbar-logo.png"></a>
        </div><!--end navbar-header-->

        <div class="collapse navbar-collapse" id="bs-example-navbar-collapse-2">
          <ul class="nav navbar-nav">
            <li class="dropdown">
              <a href="news.html" class="dropdown-toggle" data-toggle="dropdown" role="button" aria-expanded="false">About <span class="caret"></span></a>
              <ul class="dropdown-menu" role="menu">
                <li><a href="index.html#how">How It Works</a></li>
                <li><a href="index.html#why">Why ReproZip?</a></li>
                <li><a href="index.html#examples">Examples</a></li>
                <li><a href="index.html#citing">Citing ReproZip</a></li>
                <li><a href="index.html#contact">Contact the Team</a></li>
              </ul>
            </li>

            <li class="dropdown active">
              <a href="news.html" class="dropdown-toggle" data-toggle="dropdown" role="button" aria-expanded="false">News <span class="caret"></span></a>
              <ul class="dropdown-menu" role="menu">
                <li><a href="news.html#news">What's New</a></li>
                <li><a href="news.html#publications">Publications</a></li>
                <li><a href="news.html#presentations">Presentations</a></li>
                <li><a href="news.html#posters">Posters</a></li>
              </ul>
            </li>
            <li class="hidden-md hidden-sm"><a href="https://reprozip.readthedocs.io/">Documentation</a></li>
            <li class="hidden-md hidden-sm"><a href="https://github.com/ViDA-NYU/reprozip">GitHub Project</a></li>
            <li class="hidden-md hidden-sm"><a href="https://examples.reprozip.org/">Examples</a></li>
            <li class="dropdown visible-md visible-sm">
              <a href="#" class="dropdown-toggle" data-toggle="dropdown" role="button" aria-expanded="false">See also<span class="caret"></span></a>
              <ul class="dropdown-menu" role="menu">
                <li><a href="https://reprozip.readthedocs.io/">Documentation</a></li>
                <li><a href="https://github.com/ViDA-NYU/reprozip">GitHub Project</a></li>
                <li><a href="https://examples.reprozip.org/">Examples</a></li>
              </ul>
            </li>
          </ul>

          <ul class="nav navbar-nav navbar-right">
            <!--dropdown-->
            <li class="dropdown">
              <a href="#" class="dropdown-toggle" data-toggle="dropdown" role="button" aria-expanded="false">PyPI Packages<span class="caret"></span></a>
              <ul class="dropdown-menu" role="menu">
                <li><a href="https://pypi.python.org/pypi/reprozip" rel="noopener">reprozip</a></li>
                <li><a href="https://pypi.python.org/pypi/reprounzip" rel="noopener">reprounzip</a></li>
                <li><a href="https://pypi.python.org/pypi/reprounzip-docker" rel="noopener">reprounzip-docker</a></li>
                <li><a href="https://pypi.python.org/pypi/reprounzip-vagrant" rel="noopener">reprounzip-vagrant</a></li>
                <li><a href="https://pypi.python.org/pypi/reprounzip-vistrails" rel="noopener">reprounzip-vistrails</a></li>
              </ul>
            </li><!--end dropdown-->

            <!--dropdown-->
            <li class="dropdown">
              <a href="#" class="dropdown-toggle" data-toggle="dropdown" role="button" aria-expanded="false">Installers<span class="caret"></span></a>
              <ul class="dropdown-menu" role="menu">
                <li><a href="http://reprozip-files.s3-website-us-east-1.amazonaws.com/windows-installer">Windows</a></li>
                <li><a href="http://reprozip-files.s3-website-us-east-1.amazonaws.com/mac-installer">Mac OS X</a></li>
                <li><a href="https://anaconda.org/ViDA-NYU" rel="noopener">Anaconda</a></li>
              </ul>
            </li><!--end dropdown-->
          </ul><!--end right nav bar-->

        </div><!--end nav-collapse -->

      </div> <!-- end container-fluid-->
    </nav>

    <div class="container" role="main">
>>>>>>> 63b695cd

      <div class="page-header" id="news">
        <h2>What's New</h2>
      </div>

      <table style="width: 90%">
        <tr>
          <td class="date"><b>[Nov 6, 2017]</b></td>
          <td class="news">ReproZip will be presented at <a href="https://sites.google.com/view/msdsesummit/home" target="_blank" rel="noopener">Moore-Sloan Data Science Summit</a>.</td>
        </tr>
        <tr>
          <td class="date"><b>[Jul 13, 2017]</b></td>
          <td class="news">ReproZip will be presented at <a href="https://scipy2017.scipy.org" target="_blank" rel="noopener">SciPy 2017</a>.</td>
        </tr>
        <tr>
          <td class="date"><b>[Jul 10, 2017]</b></td>
          <td class="news">ReproZip v1.0.10 has been <a href="https://github.com/ViDA-NYU/reprozip/releases/tag/1.0.10" target="_blank" rel="noopener">released</a>. Fixes reprozip combine crash on Python 3.6 (patch from James Clarke). New reprozip-jupyter tool to trace and reproduce Jupyter notebooks (can be registered as Jupyter extension for web interface).</td>
        </tr>
        <tr>
          <td class="date"><b>[May 23, 2017]</b></td>
          <td class="news">ReproZip will be presented at <a href="http://www.iassist2017.org/" target="_blank" rel="noopener">IASSIST 2017</a>.</td>
        </tr>
        <tr>
          <td class="date"><b>[May 1, 2017]</b></td>
          <td class="news">ReproZip will be presented at <a href="http://presqt.crc.nd.edu/index.php/workshops/workshop-one" target="_blank" rel="noopener">PresQT Workshop One</a>.</td>
        </tr>
        <tr>
          <td class="date"><b>[Apr 24, 2017]</b></td>
          <td class="news">ReproZip will be presented at <a href="https://www.egu2017.eu/" target="_blank" rel="noopener">the European Geosciences Union Meeting</a>.</td>
        </tr>
        <tr>
          <td class="date"><b>[Jan 26, 2017]</b></td>
          <td class="news">ReproZip will be presented at <a href="http://events.brainhack.org/global2017/locations.html#NYC" target="_blank" rel="noopener">Brainhack NYC</a>.</td>
        </tr>
        <tr>
          <td class="date"><b>[Jan 10, 2017]</b></td>
          <td class="news">ReproZip v1.0.9 has been <a href="https://github.com/ViDA-NYU/reprozip/releases/tag/1.0.9" target="_blank" rel="noopener">released</a>. Fixes some issues with pyc files, non-standard resolv.conf, and files opened in read-write mode.</td>
        </tr>
        <tr>
          <td class="date"><b>[Dec 02, 2016]</b></td>
          <td class="news">Our paper was accepted at JOSS! <a href="http://dx.doi.org/10.21105/joss.00107" target="_blank">Check it out!</a></td>
        </tr>
        <tr>
          <td class="date"><b>[Oct 07, 2016]</b></td>
          <td class="news">ReproZip v1.0.8 has been <a href="https://github.com/ViDA-NYU/reprozip/releases/tag/1.0.8" target="_blank" rel="noopener">released</a>. Adds a Qt GUI, support for <i>docker-native</i>, file filters, and VirtualBox display.</td>
        </tr>
        <tr>
          <td class="date"><b>[Aug 22, 2016]</b></td>
          <td class="news">ReproZip v1.0.7 has been <a href="https://github.com/ViDA-NYU/reprozip/releases/tag/1.0.7" target="_blank" rel="noopener">released</a>. Adds missing message if <i>ptrace</i> fails, faster setup for Docker and Vagrant, and support for RPM.</td>
        </tr>
        <tr>
          <td class="date"><b>[July 27, 2016]</b></td>
          <td class="news">ReproZip will be demoed at <a href="http://www.summit.nycmedialab.org/" target="_blank" rel="noopener">NYC Media Lab 2016</a>.</td>
        </tr>
        <tr>
          <td class="date"><b>[July 01, 2016]</b></td>
          <td class="news">ReproZip will be presented at the <a href="http://www.pasignyc.org/" target="_blank" rel="noopener">PASIG Fall 2016 meeting</a>.</td>
        </tr>
        <tr>
          <td class="date"><b>[Jun 25, 2016]</b></td>
          <td class="news">ReproZip v1.0.6 has been <a href="https://github.com/ViDA-NYU/reprozip/releases/tag/1.0.6" target="_blank" rel="noopener">released</a>. Adds <tt>docker --detach</tt>, <tt>reprozip combine</tt>, and faster metadata access with <tt>reprounzip info</tt>.</td>
        </tr>
        <tr>
          <td class="date"><b>[Apr 07, 2016]</b></td>
          <td class="news">ReproZip v1.0.5 has been <a href="https://github.com/ViDA-NYU/reprozip/releases/tag/1.0.5" target="_blank" rel="noopener">released</a>. Fixes download of parameters from our server.</td>
        </tr>
        <tr>
          <td class="date"><b>[Mar 10, 2016]</b></td>
          <td class="news">ReproZip v1.0.4 has been <a href="https://github.com/ViDA-NYU/reprozip/releases/tag/1.0.4" target="_blank" rel="noopener">released</a>. Uses <a href="http://www.python-requests.org/en/master/" target="_blank" rel="noopener"><i>requests</i></a>, downloads parameters from our server, tweaks run/download CLI, and adds <tt>--docker-option</tt></td>
        </tr>
        <tr>
          <td class="date"><b>[Mar 10, 2016]</b></td>
          <td class="news">We now have a <a href="https://github.com/ViDA-NYU/reprozip-examples" target="_blank" rel="noopener">GitHub repository</a> with examples of ReproZip packages! Check it out!</td>
        </tr>
        <tr>
          <td class="date"><b>[Mar 02, 2016]</b></td>
          <td class="news">The ReproZip team has been invited to participate in <a href="https://daspos.crc.nd.edu/index.php/workshops/container-strategies-for-data-software-preservation-that-promote-open-science" target="_blank" rel="noopener">Container Strategies for Data & Software Preservation that Promote Open Science</a>, a workshop held at Notre Dame by the NSF-funded <a href="https://daspos.crc.nd.edu/" target="_blank" rel="noopener">DASPOS</a> team.</td>
        </tr>
        <tr>
          <td class="date"><b>[Feb 27, 2016]</b></td>
          <td class="news">ReproZip will be demoed at <a href="http://sigmod2016.org/" target="_blank" rel="noopener">SIGMOD 2016</a>.</td>
        </tr>
        <tr>
          <td class="date"><b>[Jan 27, 2016]</b></td>
          <td class="news">ReproZip will be presented at <a href="https://www.force11.org/meetings/force2016" target="_blank" rel="noopener">FORCE2016</a>.</td>
        </tr>
        <tr>
          <td class="date"><b>[Dec 02, 2015]</b></td>
          <td class="news">ReproZip v1.0.3 has been <a href="https://github.com/ViDA-NYU/reprozip/releases/tag/1.0.3" target="_blank" rel="noopener">released</a>. Bugfixes; adds cleanup if unpack fails, and <tt>--set-env</tt> and <tt>--pass-env</tt> options.</td>
        </tr>
        <tr>
          <td class="date"><b>[Nov 06, 2015]</b></td>
          <td class="news">ReproZip is listed on the <a href="http://www.artifact-eval.org/guidelines.html" target="_blank" rel="noopener">Artifact Evaluation Process guidelines</a>.</td>
        </tr>
        <tr>
          <td class="date"><b>[Oct 26, 2015]</b></td>
          <td class="news">ReproZip v1.0.2 has been <a href="https://github.com/ViDA-NYU/reprozip/releases/tag/1.0.2" target="_blank" rel="noopener">released</a>. Docker and Vagrant fixes.</td>
        </tr>
        <tr>
          <td class="date"><b>[June, 2015]</b></td>
          <td class="news">ReproZip is the recommended tool for the Reproducibility Section of the <a href="http://www.journals.elsevier.com/information-systems/" target="_blank" rel="noopener">Information Systems Journal, Elsevier</a>.</td>
        </tr>
        <tr>
          <td class="date"><b>[May, 2015]</b></td>
          <td class="news">ReproZip is the recommended tool for the <a href="http://db-reproducibility.seas.harvard.edu/" target="_blank" rel="noopener">ACM SIGMOD 2015 Reproducibility Review</a>.</td>
        </tr>
      </table>
      <a href="#"> Back to Top <span class="glyphicon glyphicon-arrow-up"></span></a>

      <div class="page-header" id="publications">
        <h2>Publications</h2>
      </div>

      <h4>2017</h4>
      <p><i><a href="https://dx.doi.org/10.17605/OSF.IO/5TM8D" target="_blank">Using ReproZip for Reproducibility and Library Services</a></i>,
      V. Steeves, R. Rampin, and F. Chirigati.
      Pre-print available via the LIS Scholarship Archive (LISSA), 2017</p>

      <h4>2016</h4>

      <p><i><a href="http://dx.doi.org/10.21105/joss.00107" target="_blank">ReproZip: The Reproducibility Packer</a></i>,
      R. Rampin, F. Chirigati, D. Shasha, J. Freire, and V. Steeves.
      In Journal of Open Source Software (JOSS), 2016</p>

      <p id="sigmod-demo-2016"><i><a href="http://bigdata.poly.edu/~fchirigati/papers/reprozip-sigmod206.pdf" target="_blank" rel="noopener">ReproZip: Computational Reproducibility With Ease</a></i>,
      F. Chirigati, R. Rampin, D. Shasha, and J. Freire.
      In Proceedings of the 2016 ACM SIGMOD International Conference on Management of Data (SIGMOD), pp. 2085-2088, 2016</p>

      <h4>2013</h4>

      <p><i><a href="http://bigdata.poly.edu/~fchirigati/papers/chirigati-sigmod2013.pdf" target="_blank" rel="noopener">Packing Experiments for Sharing and Publication</a></i>,
      F. Chirigati, D. Shasha, and J. Freire.
      In Proceedings of the 2013 International Conference on Management of Data (SIGMOD), pp. 977-980, 2013
      <br/>
      <b><i>This is related to ReproZip's <a href="https://github.com/fchirigati/reprozip" target="_blank" rel="noopener">deprecated version</a>.</i></b></p>

      <p><i><a href="http://bigdata.poly.edu/~fchirigati/papers/chirigati-tapp2013.pdf" target="_blank" rel="noopener">ReproZip: Using Provenance to Support Computational Reproducibility</a></i>,
      F. Chirigati, D. Shasha, and J. Freire.
      In Proceedings of the 5th USENIX conference on Theory and Practice of Provenance (TaPP), 2013
      <br/>
      <b><i>This is related to ReproZip's <a href="https://github.com/fchirigati/reprozip" target="_blank" rel="noopener">deprecated version</a>.</i></b></p>
      <a href="#"> Back to Top <span class="glyphicon glyphicon-arrow-up"></span></a>

      <div class="page-header" id="presentations">
        <h2>Presentations</h2>
      </div>

      <h4>2017</h4>

      <p><i><a href="https://vickysteeves.gitlab.io/2017-SciPy/#/" target="_blank" rel="noopener">Creating Reproducible Experiments with ReproZip</a></i><br/>
      <a href="https://scipy2017.scipy.org" target="_blank" rel="noopener">SciPy 2017</a><br/>
      Presented by Vicky Steeves and R&eacute;mi Rampin<br/>
      Austin, Texas, July 2017</p>

      <p><i><a href="https://vickysteeves.gitlab.io/2017-IASSIST-ReproZip/#/" target="_blank" rel="noopener">Reproducing and Preserving Research with ReproZip</a></i><br/>
      <a href="http://www.iassist2017.org/" target="_blank" rel="noopener">IASSIST 2017</a><br/>
      Presented by Vicky Steeves and R&eacute;mi Rampin<br/>
      Lawrence, Kansas, May 2017</p>

      <p><i><a href="https://mfr.osf.io/render?url=https://osf.io/z2m5p/?action=download%26mode=render" target="_blank" rel="noopener">ReproZip for Reproducible Research</a></i><br/>
      <a href="http://presqt.crc.nd.edu/index.php/workshops/workshop-one" target="_blank" rel="noopener">PresQT Workshop One</a><br/>
      Presented by Vicky Steeves and R&eacute;mi Rampin<br/>
      University of Notre Dame, May 2017</p>

      <p><i><a href="https://mfr.osf.io/render?url=https://osf.io/hzj5g/?action=download%26mode=render" target="_blank" rel="noopener">ReproZip for Geospatial Research</a></i><br/>
      <a href="http://egu2017.eu/home.html" target="_blank">European Geosciences Union (EGU) General Assembly</a><br/>
      Presented by R&eacute;mi Rampin and Vicky Steeves<br/>
      Vienna, Austria, April 2017</p>

      <p><i><a href="https://mfr.osf.io/render?url=https://osf.io/7qmsa/?action=download%26mode=render" target="_blank" rel="noopener">Preserving and Reproducing Research with ReproZip</a></i><br/>
      <a href="http://events.brainhack.org/global2017/locations.html#NYC" target="_blank">Brainhack NYC</a><br/>
      Presented by Fernando Chirigati<br/>
      New York City, NY, March 2017</p>

      <h4>2016</h4>

      <p><i><a href="https://mfr.osf.io/render?url=https://osf.io/qbu6s/?action=download%26mode=render" target="_blank" rel="noopener">Preserving and Reproducing Research with ReproZip</a></i><br/>
      Preservation and Archiving Special Interest Group (PASIG), <a href="http://www.pasignyc.org/" target="_blank">Fall 2016 Meeting</a><br/>
      Presented by Fernando Chirigati<br/>
      New York City, NY, October 2016</p>

      <p><i><a href="https://mfr.osf.io/render?url=https://osf.io/p8pjd/?action=download%26mode=render" target="_blank" rel="noopener">Provenance for Computational Reproducibility and Beyond</a></i><br/>
      <a href="http://rdi2.rutgers.edu/event/rdi2-workshop-reproducibility-experimental-and-computational-science-resarch-1" target="_blank" rel="noopener">RDI2 Workshop: Reproducibility in Experimental and Computational Science Research</a><br/>
      Presented by Juliana Freire<br/>
      Rutgers University, October 2016</p>

      <p><i><a href="https://drive.google.com/file/d/0B6FhhXhXzfj_dXZjTXFYam9mVjQ/view?usp=sharing" target="_blank" rel="noopener">ReproZip: Reproducibility with Ease</a></i><br/>
      Workshop on Container Strategies for Data and Software Preservation that Promote Open Science<br/>
      Presented by R&eacute;mi Rampin and Vicky Steeves<br/>
      University of Notre Dame, May 2016</p>

      <p><i>ReproZip: Computational Reproducibility with Ease</i><br/>
      <a href="http://www.dagstuhl.de/de/programm/kalender/semhp/?semnr=16041" target="_blank" rel="noopener">Dagstuhl Seminar 16041</a>, Reproducibility of Data-Oriented Experiments in e-Science<br/>
      Presented by Fernando Chirigati<br/>
      Wadern, Germany, January 2016</p>

      <h4>2015</h4>

      <p><i><a href="https://osf.io/re437/" target="_blank" rel="noopener">Achieving Reproducibility with ReproZip</a></i><br/>
      CS Colloquium/Tutorial, Columbia University<br/>
      Presented by Fernando Chirigati and R&eacute;mi Rampin<br/>
      New York City, NY, October 2015</p>

      <p><i><a href="https://docs.google.com/file/d/0B3ucPz7GSthBUmRKTlEwRFB6U1U/edit" target="_blank" rel="noopener">Reproducible Experiments as an Afterthought</a></i><br/>
      Moore-Sloan Data Science Environment Summit<br/>
      Presented by R&eacute;mi Rampin<br/>
      Suncadia, WA, October 2015</p>

      <p><i><a href="http://cs.nyu.edu/cs/faculty/shasha/papers/att_shasha_oct10_2015_dennis.ppt" target="_blank" rel="noopener">Liquid Version Climber: a Reproducibility-based Approach for Upgrading Complex Software</a></i><br/>
      AT&amp;T Labs Research<br/>
      Presented by Dennis Shasha<br/>
      New York City, NY, October 2015</p>

      <p><i><a href="https://osf.io/dmbwk/" target="_blank" rel="noopener">Facilitating Reproducibility After the Fact</a></i><br/>
      BIDS Reproducibility Conference, University of California, Berkeley<br/>
      Presented by Fernando Chirigati<br/>
      Berkeley, CA, May 2015</p>

      <p><i><a href="https://osf.io/a85kx/" target="_blank" rel="noopener">Facilitating Reproducibility After the Fact</a></i><br/>
      Reproducibility Seminar, University of Washington<br/>
      Presented by Fernando Chirigati
      [<a href="https://panopto.uw.edu/Panopto/Pages/Viewer.aspx?id=2b52fcef-65ed-7649-ad8e-7b4d07dbc341" target="_blank" rel="noopener">video</a>]<br/>
      Seattle, WA, May 2015</p>

      <p><i><a href="http://cs.nyu.edu/cs/faculty/shasha/papers/shasha_digicosme.pptx" target="_blank" rel="noopener">Computational Reproducibility: Why Needed, First Tools, Open Problems</a></i><br/>
      DigiCosme, ENSTA ParisTech<br/>
      Presented by Dennis Shasha<br/>
      Paris, France, May 2015</p>

      <h4>2013</h4>

      <p><i><a href="http://bigdata.poly.edu/~fchirigati/presentations/ReproZip-WorkshopReproducibleScience.pdf" target="_blank" rel="noopener">ReproZip: Packing Experiments for Sharing and Publication</a></i><br/>
      Workshop on Software Infrastructure for Reproducibility in Science<br/>
      Presented by Fernando Chirigati<br/>
      Brooklyn, NY, May 2013
      <br/>
      <b><i>This is related to ReproZip's <a href="https://github.com/fchirigati/reprozip" target="_blank" rel="noopener">deprecated version</a>.</i></b></p>

      <p><i><a href="http://bigdata.poly.edu/~fchirigati/presentations/chirigati-tapp2013.pdf" target="_blank" rel="noopener">ReproZip: Using Provenance to Support Computational Reproducibility</a></i><br/>
      The 5th USENIX conference on Theory and Practice of Provenance (TaPP)<br/>
      Presented by Juliana Freire
      [<a href="https://www.usenix.org/conference/tapp13/technical-sessions/presentation/chirigati" target="_blank" rel="noopener">video</a>]<br/>
      Lombard, IL, April 2013
      <br/>
      <b><i>This is related to ReproZip's <a href="https://github.com/fchirigati/reprozip" target="_blank" rel="noopener">deprecated version</a>.</i></b></p>

      <p><i><a href="http://bigdata.poly.edu/~fchirigati/presentations/BTPDF2-2013.pdf" target="_blank" rel="noopener">ReproZip: Packing Experiments for Sharing and Publication</a></i><br/>
      Beyond the PDF 2 Conference - Visions for the Future Session<br/>
      Presented by Fernando Chirigati<br/>
      Amsterdam, Netherlands, March 2013
      <br/>
      <b><i>This is related to ReproZip's <a href="https://github.com/fchirigati/reprozip" target="_blank" rel="noopener">deprecated version</a>.</i></b></p>

      <h4>2012</h4>

      <p><i><a href="http://bigdata.poly.edu/~fchirigati/presentations/ReproZip-ICERM.pdf" target="_blank" rel="noopener">ReproZip: Packing Experiments for Sharing and Publication</a></i><br/>
      ICERM Workshop on Reproducibility in Computational and Experimental Mathematics - Lightning Talk<br/>
      Presented by Fernando Chirigati<br/>
      Providence, RI, December 2012
      <br/>
      <b><i>This is related to ReproZip's <a href="https://github.com/fchirigati/reprozip" target="_blank" rel="noopener">deprecated version</a>.</i></b></p>
<<<<<<< HEAD

      <div class="page-header" id="publications">
          <h2>Publications</h2>
      </div>

      <h4>2016</h4>

      <p><i><a href="http://dx.doi.org/10.21105/joss.00107" target="_blank">ReproZip: The Reproducibility Packer</a></i>,
      R. Rampin, F. Chirigati, D. Shasha, J. Freire, and V. Steeves.
      In Journal of Open Source Software (JOSS), 2016</p>

      <p id="sigmod-demo-2016"><i><a href="https://osf.io/vc72z/" target="_blank" rel="noopener">ReproZip: Computational Reproducibility With Ease</a></i>,
      F. Chirigati, R. Rampin, D. Shasha, and J. Freire.
      In Proceedings of the 2016 ACM SIGMOD International Conference on Management of Data (SIGMOD), pp. 2085-2088, 2016</p>

      <h4>2013</h4>

      <p><i><a href="http://bigdata.poly.edu/~fchirigati/papers/chirigati-sigmod2013.pdf" target="_blank" rel="noopener">Packing Experiments for Sharing and Publication</a></i>,
      F. Chirigati, D. Shasha, and J. Freire.
      In Proceedings of the 2013 International Conference on Management of Data (SIGMOD), pp. 977-980, 2013
      <br/>
      <b><i>This is related to ReproZip's <a href="https://github.com/fchirigati/reprozip" target="_blank" rel="noopener">deprecated version</a>.</i></b></p>

      <p><i><a href="http://bigdata.poly.edu/~fchirigati/papers/chirigati-tapp2013.pdf" target="_blank" rel="noopener">ReproZip: Using Provenance to Support Computational Reproducibility</a></i>,
      F. Chirigati, D. Shasha, and J. Freire.
      In Proceedings of the 5th USENIX conference on Theory and Practice of Provenance (TaPP), 2013
      <br/>
      <b><i>This is related to ReproZip's <a href="https://github.com/fchirigati/reprozip" target="_blank" rel="noopener">deprecated version</a>.</i></b></p>
=======
      <a href="#"> Back to Top <span class="glyphicon glyphicon-arrow-up"></span></a>
>>>>>>> 63b695cd

      <div class="page-header" id="posters">
          <h2>Posters</h2>
      </div>

      <h4>2017</h4>

      <p><i><a href="https://osf.io/2shjg/" target="_blank" rel="noopener">Easily Reproducing Jupyter Notebooks with ReproZip</a></i>,
      F. Chirigati, R. Rampin, V. Steeves, D. Shasha, and J. Freire.
      MSDSE Summit, 2017</p>

      <h4>2016</h4>

      <p><i><a href="https://mfr.osf.io/render?url=https://osf.io/hp8p7/?action=download%26mode=render" target="_blank" rel="noopener">Preserving and Reproducing Research with ReproZip</a></i>,
      F. Chirigati, R. Rampin, V. Steeves, D. Shasha, and J. Freire.
      MSDSE Summit, 2016</p>

      <p><i id="sigmod-poster-2016"><a href="https://osf.io/jnksd/" target="_blank" rel="noopener">ReproZip: Computational Reproducibility With Ease</a></i>,
      F. Chirigati, R. Rampin, D. Shasha, and J. Freire.
      International Conference on Management of Data (SIGMOD), 2016</p>

      <p><i id="force2016"><a href="https://osf.io/z5r43/" target="_blank" rel="noopener">Enhancing Scholarly Communication with ReproZip</a></i>,
      F. Chirigati, R. Rampin, V. Steeves, D. Shasha, and J. Freire.
      FORCE2016 Conference, 2016</p>

      <h4>2013</h4>

      <p><i><a href="http://bigdata.poly.edu/~fchirigati/posters/chirigati-sigmod2013.pdf" target="_blank" rel="noopener">Packing Experiments for Sharing and Publication</a></i>,
      F. Chirigati, D. Shasha, and J. Freire.
      International Conference on Management of Data (SIGMOD), 2013
      <br/>
      <b><i>This is related to ReproZip's <a href="https://github.com/fchirigati/reprozip" target="_blank" rel="noopener">deprecated version</a>.</i></b></p>
       <a href="#"> Back to Top <span class="glyphicon glyphicon-arrow-up"></span></a>

    </div> <!-- /container -->

    <footer class="footer">
      <div class="container">
        <p>ReproZip is under development at <a href="http://engineering.nyu.edu/">NYU</a> by the <abbr title="Visualization and Data Analytics">ViDA group</abbr>.</p>
        <p>Code licensed under <a href="https://github.com/ViDA-NYU/reprozip/blob/master/LICENSE.txt">BSD</a>.</p>
      </div>
    </footer>

    <!-- Bootstrap core JavaScript
    ================================================== -->
    <!-- Placed at the end of the document so the pages load faster -->
    <script src="js/jquery.min.js"></script>
    <script src="js/bootstrap.min.js"></script>
    <!-- IE10 viewport hack for Surface/desktop Windows 8 bug -->
    <script src="js/ie10-viewport-bug-workaround.js"></script>
  </body>
</html><|MERGE_RESOLUTION|>--- conflicted
+++ resolved
@@ -38,72 +38,6 @@
 
   <body>
 
-<<<<<<< HEAD
-      <!-- Fixed navbar -->
-      <nav class="navbar navbar-inverse">
-        <div class="container-fluid">
-          <div class="navbar-header">
-            <button type="button" class="navbar-toggle collapsed" data-toggle="collapse" data-target="#bs-example-navbar-collapse-2">
-              <span class="sr-only">Toggle navigation</span>
-              <span class="icon-bar"></span>
-              <span class="icon-bar"></span>
-              <span class="icon-bar"></span>
-            </button>
-            <a class="navbar-brand" href="index.html">ReproZip</a>
-          </div>
-          <div class="collapse navbar-collapse" id="bs-example-navbar-collapse-2">
-            <ul class="nav navbar-nav">
-              <li><a href="index.html">About</a></li>
-              <li class="dropdown active">
-                <a href="news.html" class="dropdown-toggle" data-toggle="dropdown" role="button" aria-expanded="false">News<span class="caret"></span></a>
-                <ul class="dropdown-menu" role="menu">
-                  <li><a href="news.html#news">What's New</a></li>
-                  <li><a href="news.html#presentations">Presentations</a></li>
-                  <li><a href="news.html#publications">Publications</a></li>
-                  <li><a href="news.html#posters">Posters</a></li>
-                </ul>
-              </li>
-              <li class="hidden-md hidden-sm"><a href="https://docs.reprozip.org/">Documentation</a></li>
-              <li class="hidden-md hidden-sm"><a href="https://github.com/ViDA-NYU/reprozip">GitHub Project</a></li>
-              <li class="hidden-md hidden-sm"><a href="https://examples.reprozip.org/">Examples</a></li>
-              <li class="dropdown visible-md visible-sm">
-                <a href="#" class="dropdown-toggle" data-toggle="dropdown" role="button" aria-expanded="false">See also<span class="caret"></span></a>
-                <ul class="dropdown-menu" role="menu">
-                  <li><a href="https://docs.reprozip.org/">Documentation</a></li>
-                  <li><a href="https://github.com/ViDA-NYU/reprozip">GitHub Project</a></li>
-                  <li><a href="https://examples.reprozip.org/">Examples</a></li>
-                </ul>
-              </li>
-            </ul>
-
-            <ul class="nav navbar-nav navbar-right">
-              <!--dropdown-->
-              <li class="dropdown">
-                <a href="#" class="dropdown-toggle" data-toggle="dropdown" role="button" aria-expanded="false">PyPI Packages<span class="caret"></span></a>
-                <ul class="dropdown-menu" role="menu">
-                  <li><a href="https://pypi.python.org/pypi/reprozip" target="_blank" rel="noopener">reprozip</a></li>
-                  <li><a href="https://pypi.python.org/pypi/reprounzip" target="_blank" rel="noopener">reprounzip</a></li>
-                  <li><a href="https://pypi.python.org/pypi/reprounzip-docker" target="_blank" rel="noopener">reprounzip-docker</a></li>
-                  <li><a href="https://pypi.python.org/pypi/reprounzip-vagrant" target="_blank" rel="noopener">reprounzip-vagrant</a></li>
-                  <li><a href="https://pypi.python.org/pypi/reprounzip-vistrails" target="_blank" rel="noopener">reprounzip-vistrails</a></li>
-                </ul>
-              </li><!--end dropdown-->
-
-              <!--dropdown-->
-              <li class="dropdown">
-                <a href="#" class="dropdown-toggle" data-toggle="dropdown" role="button" aria-expanded="false">Installers<span class="caret"></span></a>
-                <ul class="dropdown-menu" role="menu">
-                  <li><a href="http://reprozip-files.s3-website-us-east-1.amazonaws.com/windows-installer">Windows</a></li>
-                  <li><a href="http://reprozip-files.s3-website-us-east-1.amazonaws.com/mac-installer">Mac OS X</a></li>
-                  <li><a href="https://anaconda.org/ViDA-NYU" target="_blank" rel="noopener">Anaconda</a></li>
-                </ul>
-              </li><!--end dropdown-->
-            </ul><!--end right nav bar-->
-
-          </div><!--/.nav-collapse -->
-        </div>
-      </nav>
-=======
     <!-- Fixed navbar -->
     <nav class="navbar navbar-inverse">
       <div class="container">
@@ -140,13 +74,13 @@
                 <li><a href="news.html#posters">Posters</a></li>
               </ul>
             </li>
-            <li class="hidden-md hidden-sm"><a href="https://reprozip.readthedocs.io/">Documentation</a></li>
+            <li class="hidden-md hidden-sm"><a href="https://docs.reprozip.org/">Documentation</a></li>
             <li class="hidden-md hidden-sm"><a href="https://github.com/ViDA-NYU/reprozip">GitHub Project</a></li>
             <li class="hidden-md hidden-sm"><a href="https://examples.reprozip.org/">Examples</a></li>
             <li class="dropdown visible-md visible-sm">
               <a href="#" class="dropdown-toggle" data-toggle="dropdown" role="button" aria-expanded="false">See also<span class="caret"></span></a>
               <ul class="dropdown-menu" role="menu">
-                <li><a href="https://reprozip.readthedocs.io/">Documentation</a></li>
+                <li><a href="https://docs.reprozip.org/">Documentation</a></li>
                 <li><a href="https://github.com/ViDA-NYU/reprozip">GitHub Project</a></li>
                 <li><a href="https://examples.reprozip.org/">Examples</a></li>
               </ul>
@@ -183,7 +117,6 @@
     </nav>
 
     <div class="container" role="main">
->>>>>>> 63b695cd
 
       <div class="page-header" id="news">
         <h2>What's New</h2>
@@ -308,7 +241,7 @@
       R. Rampin, F. Chirigati, D. Shasha, J. Freire, and V. Steeves.
       In Journal of Open Source Software (JOSS), 2016</p>
 
-      <p id="sigmod-demo-2016"><i><a href="http://bigdata.poly.edu/~fchirigati/papers/reprozip-sigmod206.pdf" target="_blank" rel="noopener">ReproZip: Computational Reproducibility With Ease</a></i>,
+      <p id="sigmod-demo-2016"><i><a href="https://osf.io/vc72z/" target="_blank" rel="noopener">ReproZip: Computational Reproducibility With Ease</a></i>,
       F. Chirigati, R. Rampin, D. Shasha, and J. Freire.
       In Proceedings of the 2016 ACM SIGMOD International Conference on Management of Data (SIGMOD), pp. 2085-2088, 2016</p>
 
@@ -445,38 +378,7 @@
       Providence, RI, December 2012
       <br/>
       <b><i>This is related to ReproZip's <a href="https://github.com/fchirigati/reprozip" target="_blank" rel="noopener">deprecated version</a>.</i></b></p>
-<<<<<<< HEAD
-
-      <div class="page-header" id="publications">
-          <h2>Publications</h2>
-      </div>
-
-      <h4>2016</h4>
-
-      <p><i><a href="http://dx.doi.org/10.21105/joss.00107" target="_blank">ReproZip: The Reproducibility Packer</a></i>,
-      R. Rampin, F. Chirigati, D. Shasha, J. Freire, and V. Steeves.
-      In Journal of Open Source Software (JOSS), 2016</p>
-
-      <p id="sigmod-demo-2016"><i><a href="https://osf.io/vc72z/" target="_blank" rel="noopener">ReproZip: Computational Reproducibility With Ease</a></i>,
-      F. Chirigati, R. Rampin, D. Shasha, and J. Freire.
-      In Proceedings of the 2016 ACM SIGMOD International Conference on Management of Data (SIGMOD), pp. 2085-2088, 2016</p>
-
-      <h4>2013</h4>
-
-      <p><i><a href="http://bigdata.poly.edu/~fchirigati/papers/chirigati-sigmod2013.pdf" target="_blank" rel="noopener">Packing Experiments for Sharing and Publication</a></i>,
-      F. Chirigati, D. Shasha, and J. Freire.
-      In Proceedings of the 2013 International Conference on Management of Data (SIGMOD), pp. 977-980, 2013
-      <br/>
-      <b><i>This is related to ReproZip's <a href="https://github.com/fchirigati/reprozip" target="_blank" rel="noopener">deprecated version</a>.</i></b></p>
-
-      <p><i><a href="http://bigdata.poly.edu/~fchirigati/papers/chirigati-tapp2013.pdf" target="_blank" rel="noopener">ReproZip: Using Provenance to Support Computational Reproducibility</a></i>,
-      F. Chirigati, D. Shasha, and J. Freire.
-      In Proceedings of the 5th USENIX conference on Theory and Practice of Provenance (TaPP), 2013
-      <br/>
-      <b><i>This is related to ReproZip's <a href="https://github.com/fchirigati/reprozip" target="_blank" rel="noopener">deprecated version</a>.</i></b></p>
-=======
       <a href="#"> Back to Top <span class="glyphicon glyphicon-arrow-up"></span></a>
->>>>>>> 63b695cd
 
       <div class="page-header" id="posters">
           <h2>Posters</h2>
