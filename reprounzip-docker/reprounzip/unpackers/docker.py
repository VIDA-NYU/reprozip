# Copyright (C) 2014-2017 New York University
# This file is part of ReproZip which is released under the Revised BSD License
# See file LICENSE for full license details.

"""Docker plugin for reprounzip.

This files contains the 'docker' unpacker, which builds a Dockerfile from a
reprozip pack. You can then build a container and run it with Docker.

See http://www.docker.io/
"""

from __future__ import division, print_function, unicode_literals

import argparse
from itertools import chain
import json
import logging
import os
import re
from rpaths import Path, PosixPath
import socket
import subprocess
import sys

from reprounzip.common import load_config, record_usage, RPZPack
from reprounzip import signals
from reprounzip.parameters import get_parameter
from reprounzip.unpackers.common import COMPAT_OK, COMPAT_MAYBE, \
    UsageError, CantFindInstaller, composite_action, target_must_exist, \
    make_unique_name, shell_escape, select_installer, busybox_url, sudo_url, \
    FileUploader, FileDownloader, get_runs, add_environment_options, \
    parse_environment_args, interruptible_call, metadata_read, \
    metadata_write, metadata_initial_iofiles, metadata_update_run, parse_ports
from reprounzip.unpackers.common.x11 import X11Handler, LocalForwarder
from reprounzip.utils import unicode_, irange, iteritems, stderr, join_root, \
    download_file


logger = logging.getLogger('reprounzip.docker')


# How this all works:
#  - setup/create just copies file to the target directory and writes the
#    Dockerfile
#  - setup/build creates the image and stores it in the unpacker info as
#    'initial_image' and 'current_image'
#  - run runs a container from 'current_image', the commits it into the new
#    'current_image'
#  - upload creates a Dockerfile in a temporary directory, copies all the files
#    to upload there, and builds it. This creates a new 'current_image' with
#    the files replaced
#  - download creates a temporary container from 'current_image' and uses
#    docker cp from it
#  - reset destroys 'current_image' and resets it to 'initial_image'
# This means that a lot of images will get layered on top of each other,
# unfortunately this is necessary so that successive runs carry over the global
# state as expected.


def select_image(runs):
    """Selects a base image for the experiment, with the correct distribution.
    """
    distribution, version = runs[0]['distribution']
    distribution = distribution.lower()
    architecture = runs[0]['architecture']

    record_usage(docker_select_box='%s;%s;%s' % (distribution, version,
                                                 architecture))

    if architecture == 'i686':
        logger.info("Wanted architecture was i686, but we'll use x86_64 with "
                    "Docker")
    elif architecture != 'x86_64':
        logger.error("Error: unsupported architecture %s", architecture)
        sys.exit(1)

    def find_distribution(parameter, distribution, version):
        images = parameter['images']

        for distrib in images:
            if re.match(distrib['name'], distribution) is not None:
                result = find_version(distrib, version)
                if result is not None:
                    return result
<<<<<<< HEAD
        default = parameter['default']
        logging.warning("Unsupported distribution '%s', using %s",
                        distribution, default['name'])
        return default['distribution'], default['image']
=======
        distrib = images[default]
        logger.warning("Unsupported distribution '%s', using %s",
                       distribution, default)
        return find_version(distrib, None)
>>>>>>> 1672954d

    def find_version(distrib, version):
        if version is not None:
            for image in distrib['versions']:
                if re.match(image['version'], version) is not None:
                    return image['distribution'], image['image']
        image = distrib['default']
        if version is not None:
            logger.warning("Using %s instead of '%s'",
                           image['name'], version)
        return image['distribution'], image['image']

    return find_distribution(get_parameter('docker_images'),
                             distribution, version)


def write_dict(path, dct):
    metadata_write(path, dct, 'docker')


def read_dict(path):
    return metadata_read(path, 'docker')


def docker_setup(args):
    """Does both create and build.

    Removes the directory if building fails.
    """
    docker_setup_create(args)
    try:
        docker_setup_build(args)
    except BaseException:
        Path(args.target[0]).rmtree(ignore_errors=True)
        raise


def docker_setup_create(args):
    """Sets up the experiment to be run in a Docker-built container.
    """
    pack = Path(args.pack[0])
    target = Path(args.target[0])
    if target.exists():
        logger.critical("Target directory exists")
        sys.exit(1)

    signals.pre_setup(target=target, pack=pack)

    target.mkdir()

    try:
        # Unpacks configuration file
        rpz_pack = RPZPack(pack)
        rpz_pack.extract_config(target / 'config.yml')

        # Loads config
        runs, packages, other_files = config = load_config(
            target / 'config.yml', True)

        if args.base_image:
            record_usage(docker_explicit_base=True)
            base_image = args.base_image[0]
            if args.distribution:
                target_distribution = args.distribution[0]
            else:
                target_distribution = None
        else:
            target_distribution, base_image = select_image(runs)
        logger.info("Using base image %s", base_image)
        logger.debug("Distribution: %s", target_distribution or "unknown")

        rpz_pack.copy_data_tar(target / 'data.tgz')

        arch = runs[0]['architecture']

        # Writes Dockerfile
        logger.info("Writing %s...", target / 'Dockerfile')
        with (target / 'Dockerfile').open('w', encoding='utf-8',
                                          newline='\n') as fp:
            fp.write('FROM %s\n\n' % base_image)

            # Installs busybox
            download_file(busybox_url(arch),
                          target / 'busybox',
                          'busybox-%s' % arch)
            fp.write('COPY busybox /busybox\n')

            # Installs rpzsudo
            download_file(sudo_url(arch),
                          target / 'rpzsudo',
                          'rpzsudo-%s' % arch)
            fp.write('COPY rpzsudo /rpzsudo\n\n')

            fp.write('COPY data.tgz /reprozip_data.tgz\n\n')
            fp.write('COPY rpz-files.list /rpz-files.list\n')
            fp.write('RUN \\\n'
                     '    chmod +x /busybox /rpzsudo && \\\n')

            if args.install_pkgs:
                # Install every package through package manager
                missing_packages = []
            else:
                # Only install packages that were not packed
                missing_packages = [pkg for pkg in packages if pkg.packfiles]
                packages = [pkg for pkg in packages if not pkg.packfiles]
            if packages:
                record_usage(docker_install_pkgs=True)
                try:
                    installer = select_installer(pack, runs,
                                                 target_distribution)
                except CantFindInstaller as e:
                    logger.error("Need to install %d packages but couldn't "
                                 "select a package installer: %s",
                                 len(packages), e)
                    sys.exit(1)
                # Updates package sources
                update_script = installer.update_script()
                if update_script:
                    fp.write('    %s && \\\n' % update_script)
                # Installs necessary packages
                fp.write('    %s && \\\n' % installer.install_script(packages))
                logger.info("Dockerfile will install the %d software "
                            "packages that were not packed", len(packages))
            else:
                record_usage(docker_install_pkgs=False)

            # Untar
            paths = set()
            pathlist = []
            # Add intermediate directories, and check for existence in the tar
            logger.info("Generating file list...")
            missing_files = chain.from_iterable(pkg.files
                                                for pkg in missing_packages)
            data_files = rpz_pack.data_filenames()
            listoffiles = list(chain(other_files, missing_files))
            for f in listoffiles:
                if f.path.name == 'resolv.conf' and (
                        f.path.lies_under('/etc') or
                        f.path.lies_under('/run') or
                        f.path.lies_under('/var')):
                    continue
                path = PosixPath('/')
                for c in rpz_pack.remove_data_prefix(f.path).components:
                    path = path / c
                    if path in paths:
                        continue
                    paths.add(path)
                    if path in data_files:
                        pathlist.append(path)
                    else:
                        logger.info("Missing file %s", path)
            rpz_pack.close()
            # FIXME : for some reason we need reversed() here, I'm not sure why
            # Need to read more of tar's docs.
            # TAR bug: --no-overwrite-dir removes --keep-old-files
            with (target / 'rpz-files.list').open('wb') as lfp:
                for p in reversed(pathlist):
                    lfp.write(join_root(rpz_pack.data_prefix, p).path)
                    lfp.write(b'\0')
            fp.write('    cd / && '
                     '(tar zpxf /reprozip_data.tgz -U --recursive-unlink '
                     '--numeric-owner --strip=1 --null -T /rpz-files.list || '
                     '/busybox echo "TAR reports errors, this might or might '
                     'not prevent the execution to run")\n')

            # Setup entry point
            fp.write('COPY rpz_entrypoint.sh /rpz_entrypoint.sh\n'
                     'ENTRYPOINT ["/busybox", "sh", "/rpz_entrypoint.sh"]\n')

        # Write entry point script
        logging.info("Writing %s...", target / 'rpz_entrypoint.sh')
        with (target / 'rpz_entrypoint.sh').open('w', encoding='utf-8',
                                                 newline='\n') as fp:
            # The entrypoint gets some arguments from the run command
            # By default, it just does all the runs
            # "run N" executes the run with that number
            # "cmd STR" sets a replacement command-line for the next run
            # "do STR" executes a command as-is
            fp.write(
                '#!/bin/sh\n'
                '\n'
                'COMMAND=\n'
                'ENVVARS=\n'
                '\n'
                'if [ $# = 0 ]; then\n'
                '    exec /busybox sh /rpz_entrypoint.sh')
            for nb in irange(len(runs)):
                fp.write(' run %d' % nb)
            fp.write(
                '\n'
                'fi\n'
                '\n'
                'while [ $# != 0 ]; do\n'
                '    case "$1" in\n'
                '        help)\n'
                '            echo "Image built from reprounzip-docker" >&2\n'
                '            echo "Usage: docker run <image> [cmd word [word '
                '...]] [run <R>]" >&2\n'
                '            echo "    \\`cmd ...\\` changes the command for '
                'the next \\`run\\` option" >&2\n'
                '            echo "    \\`run <name|number>\\` runs the '
                'specified run" >&2\n'
                '            echo "By default, all the runs are executed." '
                '>&2\n'
                '            echo "The runs in this image are:" >&2\n')
            for run in runs:
                fp.write(
                    '            echo "    {name}: {cmdline}" >&2\n'.format(
                        name=run['id'],
                        cmdline=' '.join(shell_escape(a)
                                         for a in run['argv'])))
            fp.write(
                '            exit 0\n'
                '        ;;\n'
                '        do)\n'
                '            shift\n'
                '            $1\n'
                '        ;;\n'
                '        env)\n'
                '            shift\n'
                '            ENVVARS="$1"\n'
                '        ;;\n'
                '        cmd)\n'
                '            shift\n'
                '            COMMAND="$1"\n'
                '        ;;\n'
                '        run)\n'
                '            shift\n'
                '            case "$1" in\n')
            for i, run in enumerate(runs):
                cmdline = ' '.join([run['binary']] + run['argv'][1:])
                fp.write(
                    '                {name})\n'
                    '                    RUNCOMMAND={cmd}\n'
                    '                    RUNWD={wd}\n'
                    '                    RUNENV={env}\n'
                    '                    RUNUID={uid}\n'
                    '                    RUNGID={gid}\n'
                    '                ;;\n'.format(
                        name='%s|%d' % (run['id'], i),
                        cmd=shell_escape(cmdline),
                        wd=shell_escape(run['workingdir']),
                        env=shell_escape(' '.join(
                            '%s=%s' % (shell_escape(k), shell_escape(v))
                            for k, v in iteritems(run['environ']))),
                        uid=run.get('uid', 1000),
                        gid=run.get('gid', 1000)))
            fp.write(
                '                *)\n'
                '                    echo "RPZ: Unknown run $1" >&2\n'
                '                    exit 1\n'
                '                ;;\n'
                '            esac\n'
                '            if [ -n "$COMMAND" ]; then\n'
                '                RUNCOMMAND="$COMMAND"\n'
                '                COMMAND=\n'
                '            fi\n'
                '            export RUNWD; export RUNENV; export ENVVARS; '
                'export RUNCOMMAND\n'
                '            /rpzsudo "#$RUNUID" "#$RUNGID" /busybox sh -c '
                '"cd \\"\\$RUNWD\\" && /busybox env -i $RUNENV $ENVVARS '
                '$RUNCOMMAND"\n'
                '            ENVVARS=\n'
                '        ;;\n'
                '        *)\n'
                '            echo "RPZ: Unknown option $1" >&2\n'
                '            exit 1\n'
                '        ;;\n'
                '    esac\n'
                '    shift\n'
                'done\n')

        # Meta-data for reprounzip
        write_dict(target, metadata_initial_iofiles(config))

        signals.post_setup(target=target, pack=pack)
    except Exception:
        target.rmtree(ignore_errors=True)
        raise


@target_must_exist
def docker_setup_build(args):
    """Builds the container from the Dockerfile
    """
    target = Path(args.target[0])
    unpacked_info = read_dict(target)
    if 'initial_image' in unpacked_info:
        logger.critical("Image already built")
        sys.exit(1)

    if args.image_name:
        image = args.image_name[0]
    else:
        image = make_unique_name(b'reprounzip_image_')

    logger.info("Calling 'docker build'...")
    try:
        retcode = subprocess.call(args.docker_cmd.split() + ['build', '-t'] +
                                  args.docker_option + [image, '.'],
                                  cwd=target.path)
    except OSError:
        logger.critical("docker executable not found")
        sys.exit(1)
    else:
        if retcode != 0:
            logger.critical("docker build failed with code %d", retcode)
            sys.exit(1)
    logger.info("Initial image created: %s", image.decode('ascii'))

    unpacked_info['initial_image'] = image
    unpacked_info['current_image'] = image
    if 'DOCKER_MACHINE_NAME' in os.environ:
        unpacked_info['docker_host'] = {
            'type': 'docker-machine',
            'name': os.environ['DOCKER_MACHINE_NAME']}
    elif 'DOCKER_HOST' in os.environ:
        unpacked_info['docker_host'] = {
            'type': 'custom',
            'env': dict((k, v)
                        for k, v in iteritems(os.environ)
                        if k.startswith('DOCKER_'))}

    write_dict(target, unpacked_info)


@target_must_exist
def docker_reset(args):
    """Reset the image to the initial one.

    This will quickly undo the effects of all the 'upload' and 'run' commands
    on the environment.
    """
    target = Path(args.target[0])
    unpacked_info = read_dict(target)
    if 'initial_image' not in unpacked_info:
        logger.critical("Image doesn't exist yet, have you run setup/build?")
        sys.exit(1)
    image = unpacked_info['current_image']
    initial = unpacked_info['initial_image']

    if image == initial:
        logger.warning("Image is already in the initial state, nothing to "
                       "reset")
    else:
        logger.info("Removing image %s", image.decode('ascii'))
        retcode = subprocess.call(args.docker_cmd.split() + ['rmi', image])
        if retcode != 0:
            logger.warning("Can't remove previous image, docker returned %d",
                           retcode)
        unpacked_info['current_image'] = initial
        write_dict(target, unpacked_info)


_addr_re = re.compile(r'^(?:[a-z]+://)?([[0-9a-zA-Z_.-]+)(?::[0-9]+)?$')


def get_local_addr():
    """Gets the local IP address of the local machine.

    This finds the address used to connect to the Docker host by establishing a
    network connection to it and reading the local address of the socket.

    Returns an IP address as a unicode object, in digits-and-dots format.

    >>> get_local_addr()
    '172.17.42.1'
    """
    # This function works by creating a socket and connecting to a remote IP.
    # The local address of this socket is assumed to be the address of this
    # machine, that the Docker container can reach.
    target = None

    # Find hostname or IP address in DOCKER_HOST
    if 'DOCKER_HOST' in os.environ:
        m = _addr_re.match(os.environ['DOCKER_HOST'])
        if m is not None:
            target = m.group(1)
            if target.startswith('127.'):
                target = None

    # Else, use whatever local interface lets you connect to google.com
    if target is None:
        target = 'google.com'

    try:
        addresses = socket.getaddrinfo(target, 9, socket.AF_UNSPEC,
                                       socket.SOCK_STREAM)
    except socket.gaierror:
        pass
    else:
        for address in addresses:
            sock = None
            try:
                af, socktype, proto, canonname, sa = address
                sock = socket.socket(af, socktype, proto)
                sock.settimeout(1)
                sock.connect(sa)
                sock.close()
            except socket.error:
                pass
            if sock is not None:
                addr = sock.getsockname()[0]
                if isinstance(addr, bytes):
                    addr = addr.decode('ascii')
                return addr

    return '127.0.0.1'


_dockerhost_re = re.compile(r'^tcp://([0-9.]+):[0-9]+$')


@target_must_exist
def docker_run(args):
    """Runs the experiment in the container.
    """
    target = Path(args.target[0])
    unpacked_info = read_dict(target)
    cmdline = args.cmdline

    # Sanity check
    if args.detach and args.x11:
        logger.critical("Error: Can't use X11 forwarding if you're detaching")
        raise UsageError

    # Loads config
    config = load_config(target / 'config.yml', True)
    runs = config.runs

    selected_runs = get_runs(runs, args.run, cmdline)

    # Get current image name
    if 'current_image' in unpacked_info:
        image = unpacked_info['current_image']
        logger.debug("Running from image %s", image.decode('ascii'))
    else:
        logger.critical("Image doesn't exist yet, have you run setup/build?")
        sys.exit(1)

    # Name of new container
    if args.detach:
        container = make_unique_name(b'reprounzip_detached_')
    else:
        container = make_unique_name(b'reprounzip_run_')

    hostname = runs[selected_runs[0]].get('hostname', 'reprounzip')

    # Port forwarding
    port_options = []
    for port_host, port_container, proto in parse_ports(args.expose_port):
        port_options.extend(['-p',
                             '%s:%s%s' % (port_host, port_container, proto)])

    # X11 handler
    if args.x11:
        local_ip = get_local_addr()

        docker_host = local_ip
        if os.environ.get('DOCKER_HOST'):
            m = _dockerhost_re.match(os.environ['DOCKER_HOST'])
            if m is not None:
                docker_host = m.group(1)

        if args.tunneled_x11:
            x11 = X11Handler(True, ('internet', docker_host), args.x11_display)
        else:
            x11 = X11Handler(True, ('internet', local_ip), args.x11_display)

            if (docker_host != local_ip and docker_host != 'localhost' and
                    not docker_host.startswith('127.') and
                    not docker_host.startswith('192.168.99.')):
                ssh_cmdline = ' '.join(
                    '-R*:%(p)d:127.0.0.1:%(p)d' % {'p': port}
                    for port, connector in x11.port_forward)
                logger.warning(
                    "You requested X11 forwarding but the Docker container "
                    "appears to be running remotely. It is probable that it "
                    "won't be able to connect to the local display. Creating "
                    "a remote SSH tunnel and running with --tunneled-x11 "
                    "might help (%s).",
                    ssh_cmdline)
    else:
        x11 = X11Handler(False, ('local', hostname), args.x11_display)

    cmd = []
    for run_number in selected_runs:
        run = runs[run_number]
        env_set, env_unset = x11.env_fixes(run['environ'])
        a_env_set, a_env_unset = parse_environment_args(args)
        env_set.update(a_env_set)
        env_unset.extend(a_env_unset)
        if env_set or env_unset:
            cmd.append('env')
            env = []
            for k in env_unset:
                env.append('-u')
                env.append(shell_escape(k))
            for k, v in iteritems(env_set):
                env.append('%s=%s' % (shell_escape(k), shell_escape(v)))
            cmd.append(' '.join(env))
        # FIXME : Use exec -a or something if binary != argv[0]
        if cmdline is not None:
            cmd.append('cmd')
            cmd.append(' '.join(shell_escape(a) for a in cmdline))
        cmd.append('run')
        cmd.append('%d' % run_number)
    cmd = list(chain.from_iterable([['do', shell_escape(c)]
                                    for c in x11.init_cmds] +
                                   [cmd]))
    if logging.getLogger().isEnabledFor(logging.DEBUG):
        logging.debug("Passing arguments to Docker image:")
        for c in cmd:
            logging.debug(c)

    signals.pre_run(target=target)

    # Creates forwarders
    forwarders = []
    for port, connector in x11.port_forward:
        forwarders.append(LocalForwarder(connector, port))

    if args.detach:
        logger.info("Start container %s (detached)",
                    container.decode('ascii'))
        retcode = interruptible_call(args.docker_cmd.split() +
                                     ['run', b'--name=' + container,
                                      '-h', hostname,
                                      '-d', '-t'] +
                                     port_options +
                                     args.docker_option +
                                     [image] + cmd)
        if retcode != 0:
            logger.critical("docker run failed with code %d", retcode)
            subprocess.call(['docker', 'rm', '-f', container])
            sys.exit(1)
        return

    # Run command in container
    logger.info("Starting container %s", container.decode('ascii'))
    retcode = interruptible_call(args.docker_cmd.split() +
                                 ['run', b'--name=' + container,
                                  '-h', hostname,
                                  '-i', '-t'] +
                                 port_options +
                                 args.docker_option +
<<<<<<< HEAD
                                 [image] + cmd)
    if retcode != 0:
        logging.critical("docker run failed with code %d", retcode)
        subprocess.call(['docker', 'rm', '-f', container])
        sys.exit(1)
=======
                                 [image, '/busybox', 'sh', '-c', cmds],
                                 request_tty=True)
>>>>>>> 1672954d

    # Get exit status from "docker inspect"
    try:
        out = subprocess.check_output(args.docker_cmd.split() +
                                      ['inspect', container])
    except subprocess.CalledProcessError:
        logger.critical("docker run failed with code %d", retcode)
        subprocess.call(['docker', 'rm', '-f', container])
        sys.exit(1)
    outjson = json.loads(out.decode('ascii'))
    if (outjson[0]["State"]["Running"] is not False or
            outjson[0]["State"]["Paused"] is not False):
        logger.error("Invalid container state after execution:\n%s",
                     json.dumps(outjson[0]["State"]))
    retcode = outjson[0]["State"]["ExitCode"]
    stderr.write("\n*** Command finished, status: %d\n" % retcode)

    # Commit to create new image
    new_image = make_unique_name(b'reprounzip_image_')
    logger.info("Committing container %s to image %s",
                container.decode('ascii'), new_image.decode('ascii'))
    subprocess.check_call(args.docker_cmd.split() +
                          ['commit', container, new_image])

    # Update image name
    unpacked_info['current_image'] = new_image
    write_dict(target, unpacked_info)

    # Remove the container
    logger.info("Destroying container %s", container.decode('ascii'))
    retcode = subprocess.call(args.docker_cmd.split() + ['rm', container])
    if retcode != 0:
        logger.error("Error deleting container %s", container.decode('ascii'))

    # Untag previous image, unless it is the initial_image
    if image != unpacked_info['initial_image']:
        logger.info("Untagging previous image %s", image.decode('ascii'))
        subprocess.check_call(args.docker_cmd.split() + ['rmi', image])

    # Update input file status
    metadata_update_run(config, unpacked_info, selected_runs)
    write_dict(target, unpacked_info)

    signals.post_run(target=target, retcode=retcode)


class ContainerUploader(FileUploader):
    def __init__(self, target, input_files, files, unpacked_info,
                 docker_cmd='docker'):
        self.unpacked_info = unpacked_info
        self.docker_cmd = docker_cmd
        FileUploader.__init__(self, target, input_files, files)

    def prepare_upload(self, files):
        if 'current_image' not in self.unpacked_info:
            stderr.write("Image doesn't exist yet, have you run "
                         "setup/build?\n")
            sys.exit(1)

        self.build_directory = Path.tempdir(prefix='reprozip_build_')
        self.docker_copy = []

    def upload_file(self, local_path, input_path):
        stem, ext = local_path.stem, local_path.ext
        name = local_path.name
        nb = 0
        while (self.build_directory / name).exists():
            nb += 1
            name = stem + ('_%d' % nb).encode('ascii') + ext
        name = Path(name)
        local_path.copyfile(self.build_directory / name)
        logger.info("Copied file %s to %s", local_path, name)
        self.docker_copy.append((name, input_path))

    def finalize(self):
        if not self.docker_copy:
            self.build_directory.rmtree()
            return

        from_image = self.unpacked_info['current_image']

        with self.build_directory.open('w', 'Dockerfile',
                                       encoding='utf-8',
                                       newline='\n') as dockerfile:
            dockerfile.write('FROM %s\n\n' % from_image.decode('ascii'))
            for src, target in self.docker_copy:
                # FIXME : spaces in filenames will probably break Docker
                dockerfile.write(
                    'COPY \\\n    %s \\\n    %s\n' % (
                        shell_escape(unicode_(src)),
                        shell_escape(unicode_(target))))

            if self.docker_copy:
                dockerfile.write('RUN /busybox chown 1000:1000 \\\n'
                                 '    %s\n' % ' \\\n    '.join(
                                     shell_escape(unicode_(target))
                                     for src, target in self.docker_copy))

            # TODO : restore permissions?

        image = make_unique_name(b'reprounzip_image_')
        retcode = subprocess.call(self.docker_cmd +
                                  ['build', '-t', image, '.'],
                                  cwd=self.build_directory.path)
        if retcode != 0:
            logger.critical("docker build failed with code %d", retcode)
            sys.exit(1)
        else:
            logger.info("New image created: %s", image.decode('ascii'))
            if from_image != self.unpacked_info['initial_image']:
                logger.info("Untagging previous image %s",
                            from_image.decode('ascii'))
                retcode = subprocess.call(self.docker_cmd +
                                          ['rmi', from_image])
                if retcode != 0:
                    logger.warning("Can't remove previous image, docker "
                                   "returned %d", retcode)
            self.unpacked_info['current_image'] = image
            write_dict(self.target, self.unpacked_info)

        self.build_directory.rmtree()


@target_must_exist
def docker_upload(args):
    """Replaces an input file in the container.
    """
    target = Path(args.target[0])
    files = args.file
    unpacked_info = read_dict(target)
    input_files = unpacked_info.setdefault('input_files', {})

    try:
        ContainerUploader(target, input_files, files, unpacked_info,
                          docker_cmd=args.docker_cmd.split())
    finally:
        write_dict(target, unpacked_info)


class ContainerDownloader(FileDownloader):
    def __init__(self, target, files, image, all_=False, docker_cmd='docker'):
        self.image = image
        self.docker_cmd = docker_cmd
        FileDownloader.__init__(self, target, files, all_=all_)

    def prepare_download(self, files):
        # Create a container from the image
        self.container = make_unique_name(b'reprounzip_dl_')
        logger.info("Creating container %s", self.container.decode('ascii'))
        subprocess.check_call(self.docker_cmd +
                              ['create',
                               b'--name=' + self.container,
                               self.image])

    def download(self, remote_path, local_path):
        # Docker copies to a file in the specified directory, cannot just take
        # a file name (#4272)
        tmpdir = Path.tempdir(prefix='reprozip_docker_output_')
        try:
            ret = subprocess.call(self.docker_cmd +
                                  ['cp',
                                   self.container + b':' + remote_path.path,
                                   tmpdir.path])
            if ret != 0:
                logger.critical("Can't get output file: %s", remote_path)
                return False
            (tmpdir / remote_path.name).copyfile(local_path)
        finally:
            tmpdir.rmtree()
        return True

    def finalize(self):
        logger.info("Removing container %s", self.container.decode('ascii'))
        retcode = subprocess.call(self.docker_cmd + ['rm', self.container])
        if retcode != 0:
            logger.warning("Can't remove temporary container, docker "
                           "returned %d", retcode)


@target_must_exist
def docker_download(args):
    """Gets an output file out of the container.
    """
    target = Path(args.target[0])
    files = args.file
    unpacked_info = read_dict(target)

    if 'current_image' not in unpacked_info:
        logger.critical("Image doesn't exist yet, have you run setup/build?")
        sys.exit(1)
    image = unpacked_info['current_image']
    logger.debug("Downloading from image %s", image.decode('ascii'))

    ContainerDownloader(target, files, image,
                        all_=args.all, docker_cmd=args.docker_cmd.split())


@target_must_exist
def docker_destroy_docker(args):
    """Destroys the container and images.
    """
    target = Path(args.target[0])
    unpacked_info = read_dict(target)
    if 'initial_image' not in unpacked_info:
        logger.critical("Image not created")
        sys.exit(1)

    initial_image = unpacked_info.pop('initial_image')

    if 'current_image' in unpacked_info:
        image = unpacked_info.pop('current_image')
        if image != initial_image:
            logger.info("Destroying image %s...", image.decode('ascii'))
            retcode = subprocess.call(args.docker_cmd.split() + ['rmi', image])
            if retcode != 0:
                logger.error("Error deleting image %s", image.decode('ascii'))

    logger.info("Destroying image %s...", initial_image.decode('ascii'))
    retcode = subprocess.call(args.docker_cmd.split() + ['rmi', initial_image])
    if retcode != 0:
        logger.error("Error deleting image %s", initial_image.decode('ascii'))


@target_must_exist
def docker_destroy_dir(args):
    """Destroys the directory.
    """
    target = Path(args.target[0])
    read_dict(target)

    logger.info("Removing directory %s...", target)
    signals.pre_destroy(target=target)
    target.rmtree()
    signals.post_destroy(target=target)


def test_has_docker(pack, **kwargs):
    """Compatibility test: has docker (ok) or not (maybe).
    """
    pathlist = os.environ['PATH'].split(os.pathsep) + ['.']
    pathexts = os.environ.get('PATHEXT', '').split(os.pathsep)
    for path in pathlist:
        for ext in pathexts:
            fullpath = os.path.join(path, 'docker') + ext
            if os.path.isfile(fullpath):
                return COMPAT_OK
    return COMPAT_MAYBE, "docker not found in PATH"


def setup(parser, **kwargs):
    """Runs the experiment in a Docker container

    You will need Docker to be installed on your machine if you want to run the
    experiment.

    setup   setup/create    creates Dockerfile (needs the pack filename)
            setup/build     builds the container from the Dockerfile
    reset                   resets the Docker image to the initial state (just
                            after setup)
    upload                  replaces input files in the container
                            (without arguments, lists input files)
    run                     runs the experiment in the container
    download                gets output files from the container
                            (without arguments, lists output files)
    destroy destroy/docker  destroys the container and associated images
            destroy/dir     removes the unpacked directory

    For example:

        $ reprounzip docker setup mypack.rpz experiment; cd experiment
        $ reprounzip docker run .
        $ reprounzip docker download . results:/home/user/theresults.txt
        $ cd ..; reprounzip docker destroy experiment

    Upload specifications are either:
      :input_id             restores the original input file from the pack
      filename:input_id     replaces the input file with the specified local
                            file

    Download specifications are either:
      output_id:            print the output file to stdout
      output_id:filename    extracts the output file to the corresponding local
                            path
    """
    parser.add_argument('--docker-cmd', action='store', default='docker',
                        help="Change the Docker command; split on spaces")

    subparsers = parser.add_subparsers(title="actions",
                                       metavar='', help=argparse.SUPPRESS)

    def add_opt_general(opts):
        opts.add_argument('target', nargs=1, help="Experiment directory")

    # Common between setup and setup/create
    def add_opt_setup_create(opts):
        opts.add_argument('pack', nargs=1, help="Pack to extract")
        opts.add_argument('--base-image', nargs=1, help="Base image to use")
        opts.add_argument('--distribution', nargs=1,
                          help="Distribution used in the base image (for "
                               "package installer selection)")
        opts.add_argument('--install-pkgs', action='store_true',
                          default=False,
                          help="Install packages rather than extracting "
                               "them from RPZ file")
        opts.add_argument('--unpack-pkgs', action='store_false',
                          default=False, dest='install_pkgs',
                          help=argparse.SUPPRESS)

    # Common between setup and setup/build
    def add_opt_setup_build(opts):
        opts.add_argument('--image-name', nargs=1,
                          help="Name of the image to create (by default, a "
                               "random name beginning with "
                               "'reprounzip_image_' is generated)")
        add_raw_docker_option(opts)

    # --docker-option
    def add_raw_docker_option(opts):
        opts.add_argument('--docker-option', action='append',
                          default=[],
                          help="Argument passed to Docker directly; may be "
                               "specified multiple times")

    parser_setup_create = subparsers.add_parser('setup/create')
    add_opt_setup_create(parser_setup_create)
    add_opt_general(parser_setup_create)
    parser_setup_create.set_defaults(func=docker_setup_create)

    # setup/build
    parser_setup_build = subparsers.add_parser('setup/build')
    add_opt_general(parser_setup_build)
    add_opt_setup_build(parser_setup_build)
    parser_setup_build.set_defaults(func=docker_setup_build)

    # setup
    parser_setup = subparsers.add_parser('setup')
    add_opt_setup_create(parser_setup)
    add_opt_setup_build(parser_setup)
    add_opt_general(parser_setup)
    parser_setup.set_defaults(func=docker_setup)

    # reset
    parser_reset = subparsers.add_parser('reset')
    add_opt_general(parser_reset)
    parser_reset.set_defaults(func=docker_reset)

    # upload
    parser_upload = subparsers.add_parser('upload')
    add_opt_general(parser_upload)
    parser_upload.add_argument('file', nargs=argparse.ZERO_OR_MORE,
                               help="<path>:<input_file_name>")
    parser_upload.set_defaults(func=docker_upload)

    # run
    parser_run = subparsers.add_parser('run')
    add_opt_general(parser_run)
    parser_run.add_argument('run', default=None, nargs=argparse.OPTIONAL)
    parser_run.add_argument('--cmdline', nargs=argparse.REMAINDER,
                            help="Command line to run")
    parser_run.add_argument('--expose-port', '-p', action='append', default=[],
                            help="Expose a network port, "
                                 "host[:experiment[/proto]]. Example: 8000:80")
    parser_run.add_argument('--enable-x11', action='store_true', default=False,
                            dest='x11',
                            help="Enable X11 support (needs an X server on "
                                 "the host)")
    parser_run.add_argument('--x11-display', dest='x11_display',
                            help="Display number to use on the experiment "
                                 "side (change the host display with the "
                                 "DISPLAY environment variable)")
    parser_run.add_argument(
        '--tunneled-x11', dest='tunneled_x11',
        action='store_true', default=False,
        help="Connect X11 to local machine from Docker container instead of "
             "trying to connect to this one (useful if the Docker machine has "
             "an X server or if a tunnel is used to access this one)")
    parser_run.add_argument('-d', '--detach', action='store_true',
                            help="Don't attach or commit the created "
                                 "container, just start it and leave it be")
    add_raw_docker_option(parser_run)
    add_environment_options(parser_run)
    parser_run.set_defaults(func=docker_run)

    # download
    parser_download = subparsers.add_parser('download')
    add_opt_general(parser_download)
    parser_download.add_argument('file', nargs=argparse.ZERO_OR_MORE,
                                 help="<output_file_name>[:<path>]")
    parser_download.add_argument('--all', action='store_true',
                                 help="Download all output files to the "
                                      "current directory")
    parser_download.set_defaults(func=docker_download)

    # destroy/docker
    parser_destroy_docker = subparsers.add_parser('destroy/docker')
    add_opt_general(parser_destroy_docker)
    parser_destroy_docker.set_defaults(func=docker_destroy_docker)

    # destroy/dir
    parser_destroy_dir = subparsers.add_parser('destroy/dir')
    add_opt_general(parser_destroy_dir)
    parser_destroy_dir.set_defaults(func=docker_destroy_dir)

    # destroy
    parser_destroy = subparsers.add_parser('destroy')
    add_opt_general(parser_destroy)
    parser_destroy.set_defaults(func=composite_action(docker_destroy_docker,
                                                      docker_destroy_dir))

    return {'test_compatibility': test_has_docker}<|MERGE_RESOLUTION|>--- conflicted
+++ resolved
@@ -83,17 +83,10 @@
                 result = find_version(distrib, version)
                 if result is not None:
                     return result
-<<<<<<< HEAD
         default = parameter['default']
-        logging.warning("Unsupported distribution '%s', using %s",
+        logger.warning("Unsupported distribution '%s', using %s",
                         distribution, default['name'])
         return default['distribution'], default['image']
-=======
-        distrib = images[default]
-        logger.warning("Unsupported distribution '%s', using %s",
-                       distribution, default)
-        return find_version(distrib, None)
->>>>>>> 1672954d
 
     def find_version(distrib, version):
         if version is not None:
@@ -640,16 +633,8 @@
                                   '-i', '-t'] +
                                  port_options +
                                  args.docker_option +
-<<<<<<< HEAD
-                                 [image] + cmd)
-    if retcode != 0:
-        logging.critical("docker run failed with code %d", retcode)
-        subprocess.call(['docker', 'rm', '-f', container])
-        sys.exit(1)
-=======
-                                 [image, '/busybox', 'sh', '-c', cmds],
+                                 [image] + cmd,
                                  request_tty=True)
->>>>>>> 1672954d
 
     # Get exit status from "docker inspect"
     try:
