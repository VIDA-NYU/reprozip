# Copyright (C) 2014-2015 New York University
# This file is part of ReproZip which is released under the Revised BSD License
# See file LICENSE for full license details.

"""Docker plugin for reprounzip.

This files contains the 'docker' unpacker, which builds a Dockerfile from a
reprozip pack. You can then build a container and run it with Docker.

See http://www.docker.io/
"""

from __future__ import unicode_literals

import argparse
from itertools import chain
import json
import logging
import os
import pickle
import re
from rpaths import Path, PosixPath
import subprocess
import sys
import tarfile

from reprounzip.common import load_config, record_usage
from reprounzip import signals
from reprounzip.unpackers.common import COMPAT_OK, COMPAT_MAYBE, \
<<<<<<< HEAD
    UsageError, CantFindInstaller, composite_action, target_must_exist, \
    make_unique_name, shell_escape, select_installer, busybox_url, join_root, \
=======
    CantFindInstaller, composite_action, target_must_exist, make_unique_name, \
    shell_escape, select_installer, busybox_url, sudo_url, join_root, \
>>>>>>> 8b6ee217
    FileUploader, FileDownloader, get_runs, interruptible_call
from reprounzip.unpackers.common.x11 import X11Handler, LocalForwarder
from reprounzip.utils import unicode_, iteritems, check_output, download_file


def select_image(runs):
    """Selects a base image for the experiment, with the correct distribution.
    """
    distribution, version = runs[0]['distribution']
    distribution = distribution.lower()
    architecture = runs[0]['architecture']

    record_usage(docker_select_box='%s;%s;%s' % (distribution, version,
                                                 architecture))

    if architecture == 'i686':
        logging.info("wanted architecture was i686, but we'll use x86_64 with "
                     "Docker")
    elif architecture != 'x86_64':
        logging.error("Error: unsupported architecture %s", architecture)
        sys.exit(1)

    # Ubuntu
    if distribution == 'ubuntu':
        if version == '12.04':
            return 'ubuntu', 'ubuntu:12.04'
        elif version == '14.04':
            return 'ubuntu', 'ubuntu:14.04'
        elif version == '14.10':
            return 'ubuntu', 'ubuntu:14.10'
        else:
            if version != '15.04':
                logging.warning("using Ubuntu 15.04 'Vivid' instead of '%s'",
                                version)
            return 'ubuntu', 'ubuntu:15.04'

    # Debian
    else:
        if distribution != 'debian':
            logging.warning("unsupported distribution %s, using Debian",
                            distribution)
            version = '8'

        if (version == '6' or version.startswith('6.') or
                version.startswith('squeeze')):
            return 'debian', 'debian:squeeze'
        elif (version == '7' or version.startswith('7.') or
                version.startswith('wheezy')):
            return 'debian', 'debian:wheezy'
        else:
            if (version != '8' and not version.startswith('8.') and
                    not version.startswith('jessie')):
                logging.warning("using Debian 8 'Jessie' instead of '%s'",
                                version)
            return 'debian', 'debian:jessie'


def write_dict(filename, dct):
    to_write = {'unpacker': 'docker'}
    to_write.update(dct)
    with filename.open('wb') as fp:
        pickle.dump(to_write, fp, 2)


def read_dict(filename):
    with filename.open('rb') as fp:
        dct = pickle.load(fp)
    if dct['unpacker'] != 'docker':
        logging.critical("Wrong unpacker used: %s != docker" % dct['unpacker'])
        raise UsageError
    return dct


def docker_setup_create(args):
    """Sets up the experiment to be run in a Docker-built container.
    """
    pack = Path(args.pack[0])
    target = Path(args.target[0])
    if target.exists():
        logging.critical("Target directory exists")
        sys.exit(1)

    signals.pre_setup(target=target, pack=pack)

    # Unpacks configuration file
    tar = tarfile.open(str(pack), 'r:*')
    member = tar.getmember('METADATA/config.yml')
    member.name = 'config.yml'
    tar.extract(member, str(target))
    tar.close()

    # Loads config
    runs, packages, other_files = load_config(target / 'config.yml', True)

    if args.base_image:
        record_usage(docker_explicit_base=True)
        base_image = args.base_image[0]
        if args.distribution:
            target_distribution = args.distribution[0]
        else:
            target_distribution = None
    else:
        target_distribution, base_image = select_image(runs)
    logging.info("Using base image %s", base_image)
    logging.debug("Distribution: %s", target_distribution or "unknown")

    target.mkdir(parents=True)
    pack.copyfile(target / 'experiment.rpz')

    arch = runs[0]['architecture']

    # Writes Dockerfile
    logging.info("Writing %s...", target / 'Dockerfile')
    with (target / 'Dockerfile').open('w',
                                      encoding='utf-8', newline='\n') as fp:
        fp.write('FROM %s\n\n' % base_image)

        # Installs busybox
        download_file(busybox_url(arch),
                      target / 'busybox',
                      'busybox-%s' % arch)
        fp.write('COPY busybox /busybox\n')

        # Installs rpzsudo
        download_file(sudo_url(arch),
                      target / 'rpzsudo',
                      'rpzsudo-%s' % arch)
        fp.write('COPY rpzsudo /rpzsudo\n\n')

        fp.write('COPY experiment.rpz /reprozip_experiment.rpz\n\n')
        fp.write('COPY rpz-files.list /rpz-files.list\n')
        fp.write('RUN \\\n'
                 '    chmod +x /busybox /rpzsudo && \\\n')

        if args.install_pkgs:
            # Install every package through package manager
            missing_packages = []
        else:
            # Only install packages that were not packed
            missing_packages = [pkg for pkg in packages if pkg.packfiles]
            packages = [pkg for pkg in packages if not pkg.packfiles]
        if packages:
            record_usage(docker_install_pkgs=True)
            try:
                installer = select_installer(pack, runs, target_distribution)
            except CantFindInstaller as e:
                logging.error("Need to install %d packages but couldn't "
                              "select a package installer: %s",
                              len(packages), e)
                sys.exit(1)
            # Updates package sources
            fp.write('    %s && \\\n' % installer.update_script())
            # Installs necessary packages
            fp.write('    %s && \\\n' % installer.install_script(packages))
            logging.info("Dockerfile will install the %d software packages "
                         "that were not packed", len(packages))
        else:
            record_usage(docker_install_pkgs=False)

        # Untar
        paths = set()
        pathlist = []
        dataroot = PosixPath('DATA')
        # Adds intermediate directories, and checks for existence in the tar
        tar = tarfile.open(str(pack), 'r:*')
        missing_files = chain.from_iterable(pkg.files
                                            for pkg in missing_packages)
        for f in chain(other_files, missing_files):
            path = PosixPath('/')
            for c in f.path.components[1:]:
                path = path / c
                if path in paths:
                    continue
                paths.add(path)
                datapath = join_root(dataroot, path)
                try:
                    tar.getmember(str(datapath))
                except KeyError:
                    logging.info("Missing file %s", datapath)
                else:
                    pathlist.append(datapath)
        tar.close()
        # FIXME : for some reason we need reversed() here, I'm not sure why.
        # Need to read more of tar's docs.
        # TAR bug: --no-overwrite-dir removes --keep-old-files
        with (target / 'rpz-files.list').open('wb') as lfp:
            for p in reversed(pathlist):
                lfp.write(p.path)
                lfp.write(b'\0')
        fp.write('    cd / && '
                 '(tar zpxf /reprozip_experiment.rpz -U --recursive-unlink '
                 '--numeric-owner --strip=1 --null -T /rpz-files.list || '
                 '/busybox echo "TAR reports errors, this might or might '
                 'not prevent the execution to run")\n')

    # Meta-data for reprounzip
    write_dict(target / '.reprounzip', {})

    signals.post_setup(target=target)


@target_must_exist
def docker_setup_build(args):
    """Builds the container from the Dockerfile
    """
    target = Path(args.target[0])
    unpacked_info = read_dict(target / '.reprounzip')
    if 'initial_image' in unpacked_info:
        logging.critical("Image already built")
        sys.exit(1)

    image = make_unique_name(b'reprounzip_image_')

    logging.info("Calling 'docker build'...")
    try:
        retcode = subprocess.call(['docker', 'build', '-t', image, '.'],
                                  cwd=target.path)
    except OSError:
        logging.critical("docker executable not found")
        sys.exit(1)
    else:
        if retcode != 0:
            logging.critical("docker build failed with code %d", retcode)
            sys.exit(1)
    logging.info("Initial image created: %s", image.decode('ascii'))

    unpacked_info['initial_image'] = image
    unpacked_info['current_image'] = image
    write_dict(target / '.reprounzip', unpacked_info)


_addr_re = re.compile(br'inet ([0-9]+\.[0-9]+\.[0-9]+\.[0-9]+)')


def get_iface_addr(iface):
    """Gets the local IP address of a named network interface.

    Returns an IPv4 address as a unicode object, in digits-and-dots format.

    >>> get_iface_addr('lo')
    '127.0.0.1'
    """
    p = subprocess.Popen(['/bin/ip', 'addr', 'show', iface],
                         stdout=subprocess.PIPE)
    stdout, stderr = p.communicate()
    for line in stdout.splitlines():
        m = _addr_re.search(line)
        if m is not None:
            return m.group(1).decode('ascii')


@target_must_exist
def docker_run(args):
    """Runs the experiment in the container.
    """
    target = Path(args.target[0])
    unpacked_info = read_dict(target / '.reprounzip')
    cmdline = args.cmdline

    # Loads config
    runs, packages, other_files = load_config(target / 'config.yml', True)

    selected_runs = get_runs(runs, args.run, cmdline)

    # Destroy previous container
    if 'ran_container' in unpacked_info:
        container = unpacked_info.pop('ran_container')
        logging.info("Destroying previous container %s",
                     container.decode('ascii'))
        retcode = subprocess.call(['docker', 'rm', '-f', container])
        if retcode != 0:
            logging.error("Error deleting previous container %s",
                          container.decode('ascii'))
        write_dict(target / '.reprounzip', unpacked_info)

    # Use the initial image directly
    if 'current_image' in unpacked_info:
        image = unpacked_info['current_image']
        logging.debug("Running from image %s", image.decode('ascii'))
    else:
        logging.critical("Image doesn't exist yet, have you run setup/build?")
        sys.exit(1)

    # Name of new container
    container = make_unique_name(b'reprounzip_run_')

    hostname = runs[selected_runs[0]].get('hostname', 'reprounzip')

    # Get the local bridge IP
    ip_str = get_iface_addr('docker0')

    # X11 handler
    x11 = X11Handler(args.x11, ('internet', ip_str), args.x11_display)

    cmds = []
    for run_number in selected_runs:
        run = runs[run_number]
        cmd = 'cd %s && ' % shell_escape(run['workingdir'])
        cmd += '/busybox env -i '
        environ = x11.fix_env(run['environ'])
        cmd += ' '.join('%s=%s' % (k, shell_escape(v))
                        for k, v in iteritems(environ))
        cmd += ' '
        # FIXME : Use exec -a or something if binary != argv[0]
        if cmdline is None:
            argv = [run['binary']] + run['argv'][1:]
        else:
            argv = cmdline
        cmd += ' '.join(shell_escape(a) for a in argv)
        uid = run.get('uid', 1000)
        gid = run.get('gid', 1000)
        cmd = '/rpzsudo \'#%d\' \'#%d\' /busybox sh -c %s\n' % (
                uid, gid,
                shell_escape(cmd))
        cmds.append(cmd)
    cmds = x11.init_cmds + cmds
    cmds = ' && '.join(cmds)

    signals.pre_run(target=target)

    # Creates forwarders
    forwarders = []
    for port, connector in x11.port_forward:
        forwarders.append(
                LocalForwarder(connector, port))

    # Run command in container
    logging.info("Starting container %s", container.decode('ascii'))
    retcode = interruptible_call(['docker', 'run', b'--name=' + container,
                                  '-h', hostname,
                                  '-i', '-t', image,
                                  '/busybox', 'sh', '-c', cmds])
    if retcode != 0:
        logging.critical("docker run failed with code %d", retcode)
        subprocess.call(['docker', 'rm', '-f', container])
        sys.exit(1)

    # Get exit status from "docker inspect"
    out = check_output(['docker', 'inspect', container])
    outjson = json.loads(out.decode('ascii'))
    if (outjson[0]["State"]["Running"] is not False or
            outjson[0]["State"]["Paused"] is not False):
        logging.error("Invalid container state after execution:\n%s",
                      json.dumps(outjson[0]["State"]))
    retcode = outjson[0]["State"]["ExitCode"]
    sys.stderr.write("\n*** Command finished, status: %d\n" % retcode)

    # Store container name (so we can download output files)
    unpacked_info['ran_container'] = container
    write_dict(target / '.reprounzip', unpacked_info)

    signals.post_run(target=target, retcode=retcode)


class ContainerUploader(FileUploader):
    def __init__(self, target, input_files, files, unpacked_info):
        self.unpacked_info = unpacked_info
        FileUploader.__init__(self, target, input_files, files)

    def prepare_upload(self, files):
        if 'current_image' not in self.unpacked_info:
            sys.stderr.write("Image doesn't exist yet, have you run "
                             "setup/build?\n")
            sys.exit(1)

        self.build_directory = Path.tempdir(prefix='reprozip_build_')
        self.docker_copy = []

    def upload_file(self, local_path, input_path):
        stem, ext = local_path.stem, local_path.ext
        name = local_path.name
        nb = 0
        while (self.build_directory / name).exists():
            nb += 1
            name = stem + ('_%d' % nb).encode('ascii') + ext
        name = Path(name)
        local_path.copyfile(self.build_directory / name)
        logging.info("Copied file %s to %s", local_path, name)
        self.docker_copy.append((name, input_path))

    def finalize(self):
        if not self.docker_copy:
            self.build_directory.rmtree()
            return

        from_image = self.unpacked_info['current_image']

        with self.build_directory.open('w', 'Dockerfile',
                                       encoding='utf-8',
                                       newline='\n') as dockerfile:
            dockerfile.write('FROM %s\n\n' % from_image.decode('ascii'))
            for src, target in self.docker_copy:
                # FIXME : spaces in filenames will probably break Docker
                dockerfile.write(
                        'COPY \\\n    %s \\\n    %s\n' % (
                            unicode_(src),
                            unicode_(target)))

            # TODO : restore permissions?

        image = make_unique_name(b'reprounzip_image_')
        retcode = subprocess.call(['docker', 'build', '-t', image, '.'],
                                  cwd=self.build_directory.path)
        if retcode != 0:
            logging.critical("docker build failed with code %d", retcode)
            sys.exit(1)
        else:
            logging.info("New image created: %s", image.decode('ascii'))
            if from_image != self.unpacked_info['initial_image']:
                retcode = subprocess.call(['docker', 'rmi', from_image])
                if retcode != 0:
                    logging.warning("Can't remove previous image, docker "
                                    "returned %d", retcode)
            self.unpacked_info['current_image'] = image
            write_dict(self.target / '.reprounzip', self.unpacked_info)

        self.build_directory.rmtree()


@target_must_exist
def docker_upload(args):
    """Replaces an input file in the container.
    """
    target = Path(args.target[0])
    files = args.file
    unpacked_info = read_dict(target / '.reprounzip')
    input_files = unpacked_info.setdefault('input_files', {})

    try:
        ContainerUploader(target, input_files, files, unpacked_info)
    finally:
        write_dict(target / '.reprounzip', unpacked_info)


class ContainerDownloader(FileDownloader):
    def __init__(self, target, files, container):
        self.container = container
        FileDownloader.__init__(self, target, files)

    def download(self, remote_path, local_path):
        # Docker copies to a file in the specified directory, cannot just take
        # a file name (#4272)
        tmpdir = Path.tempdir(prefix='reprozip_docker_output_')
        try:
            ret = subprocess.call(['docker', 'cp',
                                  self.container + b':' + remote_path.path,
                                  tmpdir.path])
            if ret != 0:
                logging.critical("Can't get output file: %s", remote_path)
                sys.exit(1)
            (tmpdir / remote_path.name).copyfile(local_path)
        finally:
            tmpdir.rmtree()


@target_must_exist
def docker_download(args):
    """Gets an output file out of the container.
    """
    target = Path(args.target[0])
    files = args.file
    unpacked_info = read_dict(target / '.reprounzip')

    if 'ran_container' not in unpacked_info:
        logging.critical("Container does not exist. Have you run the "
                         "experiment?")
        sys.exit(1)
    container = unpacked_info['ran_container']
    logging.debug("Downloading from container %s", container.decode('ascii'))

    ContainerDownloader(target, files, container)


@target_must_exist
def docker_destroy_docker(args):
    """Destroys the container and images.
    """
    target = Path(args.target[0])
    unpacked_info = read_dict(target / '.reprounzip')
    if 'initial_image' not in unpacked_info:
        logging.critical("Image not created")
        sys.exit(1)

    if 'ran_container' in unpacked_info:
        container = unpacked_info.pop('ran_container')
        logging.info("Destroying container...")
        retcode = subprocess.call(['docker', 'rm', '-f', container])
        if retcode != 0:
            logging.error("Error deleting container %s",
                          container.decode('ascii'))

    initial_image = unpacked_info.pop('initial_image')

    if 'current_image' in unpacked_info:
        image = unpacked_info.pop('current_image')
        if image != initial_image:
            logging.info("Destroying image %s...", image.decode('ascii'))
            retcode = subprocess.call(['docker', 'rmi', image])
            if retcode != 0:
                logging.error("Error deleting image %s", image.decode('ascii'))

    logging.info("Destroying image %s...", initial_image.decode('ascii'))
    retcode = subprocess.call(['docker', 'rmi', initial_image])
    if retcode != 0:
        logging.error("Error deleting image %s", initial_image.decode('ascii'))


@target_must_exist
def docker_destroy_dir(args):
    """Destroys the directory.
    """
    target = Path(args.target[0])
    read_dict(target / '.reprounzip')

    logging.info("Removing directory %s...", target)
    signals.pre_destroy(target=target)
    target.rmtree()
    signals.post_destroy(target=target)


def test_has_docker(pack, **kwargs):
    """Compatibility test: has docker (ok) or not (maybe).
    """
    pathlist = os.environ['PATH'].split(os.pathsep) + ['.']
    pathexts = os.environ.get('PATHEXT', '').split(os.pathsep)
    for path in pathlist:
        for ext in pathexts:
            fullpath = os.path.join(path, 'docker') + ext
            if os.path.isfile(fullpath):
                return COMPAT_OK
    return COMPAT_MAYBE, "docker not found in PATH"


def setup(parser, **kwargs):
    """Runs the experiment in a Docker container

    You will need Docker to be installed on your machine if you want to run the
    experiment.

    setup   setup/create    creates Dockerfile (needs the pack filename)
            setup/build     builds the container from the Dockerfile
    upload                  replaces input files in the container
                            (without arguments, lists input files)
    run                     runs the experiment in the container
    download                gets output files from the container
                            (without arguments, lists output files)
    destroy destroy/docker  destroys the container and associated images
            destroy/dir     removes the unpacked directory

    For example:

        $ reprounzip docker setup mypack.rpz experiment; cd experiment
        $ reprounzip docker run .
        $ reprounzip docker download . results:/home/user/theresults.txt
        $ cd ..; reprounzip docker destroy experiment

    Upload specifications are either:
      :input_id             restores the original input file from the pack
      filename:input_id     replaces the input file with the specified local
                            file

    Download specifications are either:
      output_id:            print the output file to stdout
      output_id:filename    extracts the output file to the corresponding local
                            path
    """
    subparsers = parser.add_subparsers(title="actions",
                                       metavar='', help=argparse.SUPPRESS)

    def add_opt_general(opts):
        opts.add_argument('target', nargs=1, help="Experiment directory")

    # setup/create
    def add_opt_setup(opts):
        opts.add_argument('pack', nargs=1, help="Pack to extract")
        opts.add_argument('--base-image', nargs=1, help="Base image to use")
        opts.add_argument('--distribution', nargs=1,
                          help=("Distribution used in the base image (for "
                                "package installer selection)"))
        opts.add_argument('--install-pkgs', action='store_true',
                          default=False,
                          help=("Install packages rather than extracting "
                                "them from RPZ file"))
        opts.add_argument('--unpack-pkgs', action='store_false',
                          default=False,
                          help=("Extract packed packages rather than "
                                "installing them"))

    parser_setup_create = subparsers.add_parser('setup/create')
    add_opt_setup(parser_setup_create)
    add_opt_general(parser_setup_create)
    parser_setup_create.set_defaults(func=docker_setup_create)

    # setup/build
    parser_setup_build = subparsers.add_parser('setup/build')
    add_opt_general(parser_setup_build)
    parser_setup_build.set_defaults(func=docker_setup_build)

    # setup
    parser_setup = subparsers.add_parser('setup')
    add_opt_setup(parser_setup)
    add_opt_general(parser_setup)
    parser_setup.set_defaults(func=composite_action(docker_setup_create,
                                                    docker_setup_build))

    # upload
    parser_upload = subparsers.add_parser('upload')
    add_opt_general(parser_upload)
    parser_upload.add_argument('file', nargs=argparse.ZERO_OR_MORE,
                               help="<path>:<input_file_name")
    parser_upload.set_defaults(func=docker_upload)

    # run
    parser_run = subparsers.add_parser('run')
    add_opt_general(parser_run)
    parser_run.add_argument('run', default=None, nargs='?')
    parser_run.add_argument('--cmdline', nargs=argparse.REMAINDER,
                            help="Command line to run")
    parser_run.add_argument('--enable-x11', action='store_true', default=False,
                            dest='x11',
                            help=("Enable X11 support (needs an X server on "
                                  "the host)"))
    parser_run.add_argument('--x11-display', dest='x11_display',
                            help=("Display number to use on the experiment "
                                  "side (change the host display with the "
                                  "DISPLAY environment variable)"))
    parser_run.set_defaults(func=docker_run)

    # download
    parser_download = subparsers.add_parser('download')
    add_opt_general(parser_download)
    parser_download.add_argument('file', nargs=argparse.ZERO_OR_MORE,
                                 help="<output_file_name>:<path>")
    parser_download.set_defaults(func=docker_download)

    # destroy/docker
    parser_destroy_docker = subparsers.add_parser('destroy/docker')
    add_opt_general(parser_destroy_docker)
    parser_destroy_docker.set_defaults(func=docker_destroy_docker)

    # destroy/dir
    parser_destroy_dir = subparsers.add_parser('destroy/dir')
    add_opt_general(parser_destroy_dir)
    parser_destroy_dir.set_defaults(func=docker_destroy_dir)

    # destroy
    parser_destroy = subparsers.add_parser('destroy')
    add_opt_general(parser_destroy)
    parser_destroy.set_defaults(func=composite_action(docker_destroy_docker,
                                                      docker_destroy_dir))

    return {'test_compatibility': test_has_docker}<|MERGE_RESOLUTION|>--- conflicted
+++ resolved
@@ -27,14 +27,9 @@
 from reprounzip.common import load_config, record_usage
 from reprounzip import signals
 from reprounzip.unpackers.common import COMPAT_OK, COMPAT_MAYBE, \
-<<<<<<< HEAD
     UsageError, CantFindInstaller, composite_action, target_must_exist, \
-    make_unique_name, shell_escape, select_installer, busybox_url, join_root, \
-=======
-    CantFindInstaller, composite_action, target_must_exist, make_unique_name, \
-    shell_escape, select_installer, busybox_url, sudo_url, join_root, \
->>>>>>> 8b6ee217
-    FileUploader, FileDownloader, get_runs, interruptible_call
+    make_unique_name, shell_escape, select_installer, busybox_url, sudo_url, \
+    join_root, FileUploader, FileDownloader, get_runs, interruptible_call
 from reprounzip.unpackers.common.x11 import X11Handler, LocalForwarder
 from reprounzip.utils import unicode_, iteritems, check_output, download_file
 
