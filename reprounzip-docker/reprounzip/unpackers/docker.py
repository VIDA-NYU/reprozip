# Copyright (C) 2014 New York University
# This file is part of ReproZip which is released under the Revised BSD License
# See file LICENSE for full license details.

"""Docker plugin for reprounzip.

This files contains the 'docker' unpacker, which builds a Dockerfile from a
reprozip pack. You can then build a container and run it with Docker.

See http://www.docker.io/
"""

from __future__ import unicode_literals

import argparse
import logging
import os
import pickle
from rpaths import Path, PosixPath
import subprocess
import sys
import tarfile

from reprounzip.common import Package, load_config
from reprounzip.unpackers.common import COMPAT_OK, COMPAT_MAYBE, \
    composite_action, target_must_exist, make_unique_name, shell_escape, \
<<<<<<< HEAD
    load_config, select_installer, join_root, FileUploader, FileDownloader
from reprounzip.utils import unicode_, irange, iteritems
=======
    select_installer, join_root, FileDownloader, get_runs
from reprounzip.utils import unicode_, iteritems
>>>>>>> 9d9195d0


def docker_escape(s):
    return '"%s"' % (s.replace('\\', '\\\\')
                      .replace('"', '\\"'))


def select_image(runs):
    distribution, version = runs[0]['distribution']
    distribution = distribution.lower()
    architecture = runs[0]['architecture']

    if architecture == 'i686':
        logging.info("wanted architecture was i686, but we'll use x86_64 with "
                     "Docker")
    elif architecture != 'x86_64':
        logging.error("Error: unsupported architecture %s" % architecture)
        sys.exit(1)

    # Ubuntu
    if distribution == 'ubuntu':
        if version != '12.04':
            logging.warning("using Ubuntu 12.04 'Precise' instead of '%s'" %
                            version)
        return 'ubuntu', 'ubuntu:12.04'

    # Debian
    elif distribution != 'debian':
        logging.warning("unsupported distribution %s, using Debian" %
                        distribution)
        distribution, version = 'debian', '7'

    if version == '6' or version.startswith('squeeze'):
        return 'debian', 'debian:squeeze'
    if version == '8' or version.startswith('jessie'):
        return 'debian', 'debian:jessie'
    else:
        if version != '7' and not version.startswith('wheezy'):
            logging.warning("using Debian 7 'Wheezy' instead of '%s'" %
                            version)
        return 'debian', 'debian:wheezy'


def write_dict(filename, dct):
    to_write = {'unpacker': 'docker'}
    to_write.update(dct)
    with filename.open('wb') as fp:
        pickle.dump(to_write, fp, pickle.HIGHEST_PROTOCOL)


def read_dict(filename):
    with filename.open('rb') as fp:
        dct = pickle.load(fp)
    assert dct['unpacker'] == 'docker'
    return dct


def docker_setup_create(args):
    """Sets up the experiment to be run in a Docker-built container.
    """
    pack = Path(args.pack[0])
    target = Path(args.target[0])
    if target.exists():
        logging.critical("Target directory exists")
        sys.exit(1)

    # Unpacks configuration file
    tar = tarfile.open(str(pack), 'r:*')
    member = tar.getmember('METADATA/config.yml')
    member.name = 'config.yml'
    tar.extract(member, str(target))
    tar.close()

    # Loads config
    runs, packages, other_files = load_config(target / 'config.yml', True)

    if args.base_image:
        target_distribution = None
        base_image = args.base_image[0]
    else:
        target_distribution, base_image = select_image(runs)
    logging.info("Using base image %s" % base_image)
    logging.debug("Distribution: %s" % (target_distribution or "unknown"))

    target.mkdir(parents=True)
    pack.copyfile(target / 'experiment.rpz')

    # Writes Dockerfile
    logging.info("Writing %s..." % (target / 'Dockerfile'))
    with (target / 'Dockerfile').open('w',
                                      encoding='utf-8', newline='\n') as fp:
        fp.write('FROM %s\n\n' % base_image)
        fp.write('COPY experiment.rpz /reprozip_experiment.rpz\n\n')
        fp.write('RUN \\\n')

        # Installs missing packages
        packages = [pkg for pkg in packages if not pkg.packfiles]
        # FIXME : Right now, we need 'sudo' to be available (and it's not
        # necessarily in the base image)
        packages += [Package('sudo', None, packfiles=False)]
        if packages:
            installer = select_installer(pack, runs, target_distribution)
            # Updates package sources
            fp.write('    %s && \\\n' % installer.update_script())
            # Installs necessary packages
            fp.write('    %s && \\\n' % installer.install_script(packages))
        logging.info("Dockerfile will install the %d software packages that "
                     "were not packed" % len(packages))

        # Untar
        paths = set()
        pathlist = []
        dataroot = PosixPath('DATA')
        # Adds intermediate directories, and checks for existence in the tar
        tar = tarfile.open(str(pack), 'r:*')
        for f in other_files:
            path = PosixPath('/')
            for c in f.path.components[1:]:
                path = path / c
                if path in paths:
                    continue
                paths.add(path)
                datapath = join_root(dataroot, path)
                try:
                    tar.getmember(str(datapath))
                except KeyError:
                    logging.info("Missing file %s" % datapath)
                else:
                    pathlist.append(unicode_(datapath))
        tar.close()
        # FIXME : for some reason we need reversed() here, I'm not sure why.
        # Need to read more of tar's docs.
        # TAR bug: --no-overwrite-dir removes --keep-old-files
        fp.write('    cd / && tar zpxf /reprozip_experiment.rpz '
                 '--numeric-owner --strip=1 %s\n' %
                 ' '.join(shell_escape(p) for p in reversed(pathlist)))

    # Meta-data for reprounzip
    write_dict(target / '.reprounzip', {})


@target_must_exist
def docker_setup_build(args):
    """Builds the container from the Dockerfile
    """
    target = Path(args.target[0])
    unpacked_info = read_dict(target / '.reprounzip')
    if 'initial_image' in unpacked_info:
        logging.critical("Image already built")
        sys.exit(1)

    image = make_unique_name(b'reprounzip_image_')

    logging.info("Calling 'docker build'...")
    retcode = subprocess.call(['docker', 'build', '-t', image, '.'],
                              cwd=target.path)
    if retcode != 0:
        logging.critical("docker build failed with code %d" % retcode)
        sys.exit(1)
    logging.info("Initial image created: %s" % image.decode('ascii'))

    unpacked_info['initial_image'] = image
    write_dict(target / '.reprounzip', unpacked_info)


@target_must_exist
def docker_run(args):
    """Runs the experiment in the container.
    """
    target = Path(args.target[0])
    unpacked_info = read_dict(target / '.reprounzip')
    cmdline = args.cmdline

    # Loads config
    runs, packages, other_files = load_config(target / 'config.yml', True)

    selected_runs = get_runs(runs, args.run, cmdline)

    # Destroy previous container
    if 'ran_container' in unpacked_info:
        container = unpacked_info.pop('ran_container')
        logging.info("Destroying previous container %s" %
                     container.decode('ascii'))
        retcode = subprocess.call(['docker', 'rm', '-f', container])
        if retcode != 0:
            logging.error("Error deleting previous container %s" %
                          container.decode('ascii'))
        write_dict(target / '.reprounzip', unpacked_info)

    temp_image = None

    # If staging container exists, make an image from it
    if 'staging_container' in unpacked_info:
        stage = unpacked_info['staging_container']
        logging.debug("Creating temp image from staging container %s" %
                      stage.decode('ascii'))
        temp_image = make_unique_name(b'reprounzip_temp_')
        subprocess.check_call(['docker', 'commit', stage, temp_image])
        image = temp_image
        logging.debug("Image created: %s" % image.decode('ascii'))
    # Else, use the initial image directly
    elif 'initial_image' in unpacked_info:
        image = unpacked_info['initial_image']
        logging.debug("Running from initial image %s" % image.decode('ascii'))
    else:
        logging.critical("Image doesn't exist yet, have you run setup/build?")
        sys.exit(1)

    # Name of new container
    container = make_unique_name(b'reprounzip_run_')

    cmds = []
    for run_number in selected_runs:
        run = runs[run_number]
        cmd = 'cd %s && ' % shell_escape(run['workingdir'])
        cmd += '/usr/bin/env -i '
        cmd += ' '.join('%s=%s' % (k, shell_escape(v))
                        for k, v in iteritems(run['environ']))
        cmd += ' '
        # FIXME : Use exec -a or something if binary != argv[0]
        if cmdline is None:
            argv = [run['binary']] + run['argv'][1:]
        else:
            argv = cmdline
        cmd += ' '.join(shell_escape(a) for a in argv)
        uid = run.get('uid', 1000)
        cmd = 'sudo -u \'#%d\' sh -c %s\n' % (uid, shell_escape(cmd))
        cmds.append(cmd)
    cmds = ' && '.join(cmds)

    # Run command in container
    logging.info("Starting container %s" % container.decode('ascii'))
    subprocess.check_call(['docker', 'run', b'--name=' + container,
                           '-i', '-t', image,
                           '/bin/sh', '-c', cmds])

    # Store container name (so we can download output files)
    unpacked_info['ran_container'] = container
    write_dict(target / '.reprounzip', unpacked_info)

    if temp_image is not None:
        # TODO : Can't do that, need to live until container is destroyed
        logging.debug("Removing temp image %s" % temp_image.decode('ascii'))
        subprocess.check_call(['docker', 'rmi', temp_image])


class ContainerUploader(FileUploader):
    def __init__(self, target, input_files, files, unpacked_info):
        self.unpacked_info = unpacked_info
        FileUploader.__init__(self, target, input_files, files)

    def prepare_upload(self, files):
        # Checks whether the staging container exists
        if 'staging_container' in self.unpacked_info:
            self.stage = self.unpacked_info['staging_container']
        # Else we have to create it
        elif 'initial_image' in self.unpacked_info:
            self.stage = make_unique_name(b'reprounzip_staging_')
            initial_image = self.unpacked_info['initial_image']
            subprocess.check_call(['docker', 'run', '--name=' + self.stage,
                                   initial_image, '/bin/sh', '-c', ''])  # nop
            self.unpacked_info['staging_container'] = self.stage
            write_dict(self.target / '.reprounzip', self.unpacked_info)
        else:
            sys.stderr.write("Image doesn't exist yet, have you run "
                             "setup/build?\n")
            sys.exit(1)

    def upload_file(self, local_path, input_path):
        # FIXME : owner/group and permissions
        subprocess.check_call(['docker', 'cp', local_path.path,
                               self.stage + b':' + input_path.path])


@target_must_exist
def docker_upload(args):
    """Replaces an input file in the container.
    """
    target = Path(args.target[0])
    files = args.file
    unpacked_info = read_dict(target / '.reprounzip')
    input_files = unpacked_info.setdefault('input_files', {})

    try:
        ContainerUploader(target, input_files, files, unpacked_info)
    finally:
        write_dict(target / '.reprounzip', unpacked_info)


class ContainerDownloader(FileDownloader):
    def __init__(self, target, files, container):
        self.container = container
        FileDownloader.__init__(self, target, files)

    def download(self, remote_path, local_path):
        # Docker copies to a file in the specified directory, cannot just take
        # a file name (#4272)
        tmpdir = Path.tempdir(prefix='reprozip_docker_output_')
        try:
            subprocess.check_call(['docker', 'cp',
                                   self.container + b':' + remote_path.path,
                                   tmpdir.path])
            (tmpdir / remote_path.name).copyfile(local_path)
        finally:
            tmpdir.rmtree()


@target_must_exist
def docker_download(args):
    """Gets an output file out of the container.
    """
    target = Path(args.target[0])
    files = args.file
    unpacked_info = read_dict(target / '.reprounzip')

    if 'ran_container' not in unpacked_info:
        logging.critical("Container does not exist. Have you run the "
                         "experiment?")
        sys.exit(1)
    container = unpacked_info['ran_container']
    logging.debug("Downloading from container %s" % container.decode('ascii'))

    ContainerDownloader(target, files, container)


@target_must_exist
def docker_destroy_docker(args):
    """Destroys the container and images.
    """
    target = Path(args.target[0])
    unpacked_info = read_dict(target / '.reprounzip')
    if 'initial_image' not in unpacked_info:
        logging.critical("Image not created")
        sys.exit(1)

    if 'ran_container' in unpacked_info:
        container = unpacked_info.pop('ran_container')
        logging.info("Destroying container...")
        retcode = subprocess.call(['docker', 'rm', '-f', container])
        if retcode != 0:
            logging.error("Error deleting container %s" %
                          container.decode('ascii'))

    if 'staging_container' in unpacked_info:
        stage = unpacked_info.pop('staging_container')
        retcode = subprocess.call(['docker', 'rm', '-f', stage])
        if retcode != 0:
            sys.stderr.write("Error deleting container %s\n" %
                             stage.decode('ascii'))

    image = unpacked_info.pop('initial_image')
    logging.info("Destroying image...")
    retcode = subprocess.call(['docker', 'rmi', image])
    if retcode != 0:
        logging.error("Error deleting image %s" % image.decode('ascii'))


@target_must_exist
def docker_destroy_dir(args):
    """Destroys the directory.
    """
    target = Path(args.target[0])
    read_dict(target / '.reprounzip')

    logging.info("Removing directory %s..." % target)
    target.rmtree()


def test_has_docker(pack, **kwargs):
    pathlist = os.environ['PATH'].split(os.pathsep) + ['.']
    pathexts = os.environ.get('PATHEXT', '').split(os.pathsep)
    for path in pathlist:
        for ext in pathexts:
            fullpath = os.path.join(path, 'docker') + ext
            if os.path.isfile(fullpath):
                return COMPAT_OK
    return COMPAT_MAYBE, "docker not found in PATH"


def setup(parser):
    """Runs the experiment in a Docker container

    You will need Docker to be installed on your machine if you want to run the
    experiment.

    setup   setup/create    creates Dockerfile (needs the pack filename)
            setup/build     builds the container from the Dockerfile
    upload                  replaces input files in the container
                            (without arguments, lists input files)
    run                     runs the experiment in the container
    download                gets output files from the container
                            (without arguments, lists output files)
    destroy destroy/docker  destroys the container and associated images
            destroy/dir     removes the unpacked directory

    For example:

        $ reprounzip docker setup mypack.rpz experiment; cd experiment
        $ reprounzip docker run .
        $ reprounzip docker download . results:/home/user/theresults.txt
        $ cd ..; reprounzip docker destroy experiment

    Download specifications are either:
      output_id:            print the output file to stdout
      output_id:filename    extracts the output file to the corresponding local
                            path
    """
    subparsers = parser.add_subparsers(title="actions",
                                       metavar='', help=argparse.SUPPRESS)
    options = argparse.ArgumentParser(add_help=False)
    options.add_argument('target', nargs=1, help="Experiment directory")

    # setup/create
    opt_setup = argparse.ArgumentParser(add_help=False)
    opt_setup.add_argument('pack', nargs=1, help="Pack to extract")
    opt_setup.add_argument('--base-image', nargs=1, help="Base image to use")
    parser_setup_create = subparsers.add_parser('setup/create',
                                                parents=[opt_setup, options])
    parser_setup_create.set_defaults(func=docker_setup_create)

    # setup/build
    parser_setup_build = subparsers.add_parser('setup/build',
                                               parents=[options])
    parser_setup_build.set_defaults(func=docker_setup_build)

    # setup
    parser_setup = subparsers.add_parser('setup', parents=[opt_setup, options])
    parser_setup.set_defaults(func=composite_action(docker_setup_create,
                                                    docker_setup_build))

    # upload
    parser_upload = subparsers.add_parser('upload', parents=[options])
    parser_upload.add_argument('file', nargs=argparse.ZERO_OR_MORE,
                               help="<path>:<input_file_name")
    parser_upload.set_defaults(func=docker_upload)

    # run
    parser_run = subparsers.add_parser('run', parents=[options])
    parser_run.add_argument('run', default=None, nargs='?')
    parser_run.add_argument('--cmdline', nargs=argparse.REMAINDER,
                            help="Command line to run")
    parser_run.set_defaults(func=docker_run)

    # download
    parser_download = subparsers.add_parser('download', parents=[options])
    parser_download.add_argument('file', nargs=argparse.ZERO_OR_MORE,
                                 help="<output_file_name>:<path>")
    parser_download.set_defaults(func=docker_download)

    # destroy/docker
    parser_destroy_docker = subparsers.add_parser('destroy/docker',
                                                  parents=[options])
    parser_destroy_docker.set_defaults(func=docker_destroy_docker)

    # destroy/dir
    parser_destroy_dir = subparsers.add_parser('destroy/dir',
                                               parents=[options])
    parser_destroy_dir.set_defaults(func=docker_destroy_dir)

    # destroy
    parser_destroy = subparsers.add_parser('destroy', parents=[options])
    parser_destroy.set_defaults(func=composite_action(docker_destroy_docker,
                                                      docker_destroy_dir))

    return {'test_compatibility': test_has_docker}<|MERGE_RESOLUTION|>--- conflicted
+++ resolved
@@ -24,13 +24,8 @@
 from reprounzip.common import Package, load_config
 from reprounzip.unpackers.common import COMPAT_OK, COMPAT_MAYBE, \
     composite_action, target_must_exist, make_unique_name, shell_escape, \
-<<<<<<< HEAD
-    load_config, select_installer, join_root, FileUploader, FileDownloader
-from reprounzip.utils import unicode_, irange, iteritems
-=======
-    select_installer, join_root, FileDownloader, get_runs
+    select_installer, join_root, FileUploader, FileDownloader, get_runs
 from reprounzip.utils import unicode_, iteritems
->>>>>>> 9d9195d0
 
 
 def docker_escape(s):
