# Copyright (C) 2014-2017 New York University
# This file is part of ReproZip which is released under the Revised BSD License
# See file LICENSE for full license details.

from __future__ import division, print_function, unicode_literals

import logging
import os
<<<<<<< HEAD
from PyQt4 import QtCore, QtGui
=======
import platform
from qtpy import QtCore, QtWidgets
>>>>>>> 085d906e
import shutil
import subprocess
import sys
import tempfile
import traceback
import usagestats

import reprounzip_qt
from reprounzip_qt.gui.common import error_msg
from reprounzip_qt.gui.unpack import UnpackTab
from reprounzip_qt.gui.run import RunTab
from reprounzip_qt.usage import record_usage, _usage_report as usage_report


logger = logging.getLogger('reprounzip_qt')


class Application(QtWidgets.QApplication):
    def __init__(self, argv):
        QtWidgets.QApplication.__init__(self, argv)
        self.first_window = None
        self.windows = set()

    def linux_try_register_default(self, window):
        rcpath = os.path.expanduser('~/.reprozip')
        rcname = 'rpuzqt-nodefault'
        if os.path.exists(os.path.join(rcpath, rcname)):
            logger.info("Registering application disabled")
            return
        try:
            proc = subprocess.Popen(['xdg-mime', 'query', 'default',
                                     'application/x-reprozip'],
                                    stdout=subprocess.PIPE,
                                    stderr=subprocess.PIPE)
            out, err = proc.communicate()
            registered = bool(out.strip())
        except OSError:
            record_usage(appregister='fail xdg-mime')
            logger.info("xdg-mime call failed, not registering application")
        else:
            if not registered:
                r = QtWidgets.QMessageBox.question(
                    window, "Default application",
                    "Do you want to set ReproUnzip as the default to open "
                    ".rpz files?",
                    QtWidgets.QMessageBox.Yes | QtWidgets.QMessageBox.No)
                if r == QtWidgets.QMessageBox.Yes:
                    self.linux_register_default(window)
                elif r == QtWidgets.QMessageBox.No:
                    record_usage(appregister='no')
                    if not os.path.exists(rcpath):
                        os.mkdir(rcpath)
                    with open(os.path.join(rcpath, rcname), 'w') as fp:
                        fp.write('1\n')

    def linux_register_default(self, window):
        record_usage(appregister='yes')
        command = os.path.abspath(sys.argv[0])
        if not os.path.isfile(command):
            logger.error("Couldn't find argv[0] location!")
            return
        dirname = tempfile.mkdtemp(prefix='reprozip_mime_')
        try:
            # Install x-reprozip mimetype
            logger.info("Installing application/x-reprozip mimetype for .rpz")
            filename = os.path.join(dirname, 'nyuvida-reprozip.xml')
            with open(filename, 'w') as fp:
                fp.write('''\
<?xml version="1.0"?>
<mime-info xmlns="http://www.freedesktop.org/standards/shared-mime-info">
  <mime-type type="application/x-reprozip">
    <comment>ReproZip Package</comment>
    <glob pattern="*.rpz"/>
  </mime-type>
</mime-info>
''')
            subprocess.check_call(['xdg-mime', 'install', filename])
            subprocess.check_call(['update-mime-database',
                                   os.path.join(os.environ['HOME'],
                                                '.local/share/mime')])

            # Install icon
            logger.info("Copying icon")
            icon_dest_root = os.path.join(os.environ['HOME'],
                                          '.local/share/icons/hicolor')
            icon_dest_subdir = os.path.join(icon_dest_root, '48x48/mimetypes')
            icon_dest_file = os.path.join(icon_dest_subdir,
                                          'application-x-reprozip.png')
            icon_src = os.path.join(os.path.dirname(reprounzip_qt.__file__),
                                    'icon.png')
            if not os.path.exists(icon_dest_subdir):
                os.makedirs(icon_dest_subdir)
            shutil.copyfile(icon_src, icon_dest_file)
            subprocess.check_call(['update-icon-caches', icon_dest_root])

            # Install desktop file
            logger.info("Installing reprounzip.desktop file")
            app_dir = os.path.join(os.environ['HOME'],
                                   '.local/share/applications')
            if not os.path.exists(app_dir):
                os.makedirs(app_dir)
            with open(os.path.join(app_dir, 'reprounzip.desktop'), 'w') as fp:
                fp.write('''\
[Desktop Entry]
Name=ReproUnzip
Exec={0} %f
Type=Application
MimeType=application/x-reprozip
Icon={1}
'''.format(command, icon_dest_file))
            subprocess.check_call(['update-desktop-database', app_dir])

            logger.info("Application registered!")
        except (OSError, subprocess.CalledProcessError):
            error_msg(window, "Error setting default application",
                      'error', traceback.format_exc())
        finally:
            shutil.rmtree(dirname)

    def ask_enable_usage_report(self):
        dialog = QtWidgets.QDialog()
        dialog.setWindowTitle("Anonymous usage statistics")
        layout = QtWidgets.QVBoxLayout()
        layout.addWidget(QtWidgets.QLabel("Send anonymous usage reports to "
                                          "the developers?"))
        dont_ask = QtWidgets.QCheckBox("Don't ask again")
        layout.addWidget(dont_ask)
        buttons = QtWidgets.QDialogButtonBox(
            QtWidgets.QDialogButtonBox.Yes | QtWidgets.QDialogButtonBox.No)
        layout.addWidget(buttons)
        buttons.accepted.connect(dialog.accept)
        buttons.rejected.connect(dialog.reject)
        dialog.setLayout(layout)

        res = dialog.exec_()
        if res == QtWidgets.QDialog.Accepted:
            usage_report.enable_reporting()
        elif dont_ask.isChecked():
            usage_report.disable_reporting()

    def event(self, event):
        if event.type() == QtCore.QEvent.FileOpen:
            record_usage(fileopenevent=True)
            # Create new window for this RPZ
            window = ReprounzipUi(unpack=dict(package=event.file()))
            window.setVisible(True)
            self.windows.add(window)
            # Close first window if it exists
            if self.first_window and self.first_window.replaceable():
                self.first_window.close()
                self.first_window.deleteLater()
                self.first_window = None
            return True
        return QtWidgets.QApplication.event(self, event)

    def set_first_window(self, window):
        self.first_window = window
        self.windows.add(window)
        if sys.platform.startswith('linux'):
            self.linux_try_register_default(window)
        if usage_report.status is usagestats.Stats.UNSET:
            self.ask_enable_usage_report()


class ReprounzipUi(QtWidgets.QMainWindow):
    def __init__(self, unpack={}, run={}, tab=None, **kwargs):
        super(ReprounzipUi, self).__init__(**kwargs)

        self.tabs = QtWidgets.QTabWidget()
        self.tabs.addTab(UnpackTab(**unpack), "Open package")
        self.tabs.addTab(RunTab(**run), "Run unpacked experiment")
        self.tabs.widget(0).unpacked.connect(self._unpacked)
        if tab is not None:
            self.tabs.setCurrentIndex(tab)
        self.setCentralWidget(self.tabs)

    def _unpacked(self, directory, root):
        self.tabs.widget(1).set_directory(directory, root=root)
        self.tabs.setCurrentIndex(1)

    def closeEvent(self, event):
        if self.tabs.widget(1).should_exit():
            Application.instance().windows.discard(self)
            event.accept()
        else:
            event.ignore()

    def replaceable(self):
        return (self.tabs.widget(0).replaceable() and
                self.tabs.widget(1).replaceable())<|MERGE_RESOLUTION|>--- conflicted
+++ resolved
@@ -6,12 +6,7 @@
 
 import logging
 import os
-<<<<<<< HEAD
-from PyQt4 import QtCore, QtGui
-=======
-import platform
 from qtpy import QtCore, QtWidgets
->>>>>>> 085d906e
 import shutil
 import subprocess
 import sys
