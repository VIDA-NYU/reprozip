# Copyright (C) 2014 New York University
# This file is part of ReproZip which is released under the Revised BSD License
# See file LICENSE for full license details.

<<<<<<< HEAD
import cgi
=======
from __future__ import division, print_function, unicode_literals

>>>>>>> 9388783e
import locale
import logging
from qtpy import QtCore, QtWidgets
import sys


if sys.version_info >= (3,):
    from html import escape
else:
    from cgi import escape


logger = logging.getLogger('reprounzip_qt')


class Terminal(QtWidgets.QWidget):
    finished = QtCore.Signal(int)

    def __init__(self, cmdline, env, input_enabled=False,
                 success_msg=None, fail_msg=None,
                 **kwargs):
        super(Terminal, self).__init__(**kwargs)

        self.success_msg = success_msg or "Command finished"
        self.fail_msg = fail_msg or "Command failed"

        layout = QtWidgets.QVBoxLayout()
        self.text = QtWidgets.QTextEdit(readOnly=True)
        layout.addWidget(self.text)
        if input_enabled:
            self.input = QtWidgets.QLineEdit()
            self.input.returnPressed.connect(self._enter)
            layout.addWidget(self.input)
        else:
            self.input = None
        self.setLayout(layout)

        self.process = QtCore.QProcess(self)

        # Dodge py2app issues
        environ = QtCore.QProcessEnvironment.systemEnvironment()
        if environ.contains('PYTHONHOME'):
            environ.remove('PYTHONPATH')
            environ.remove('PYTHONHOME')
        if sys.platform == 'darwin':
            environ.insert(
                'PATH',
                (environ.value('PATH', '/usr/bin:/bin:/usr/sbin:/sbin') +
                 ':/usr/local/bin:/opt/reprounzip'))

        # Unset TERM to avoid ansi escapes
        environ.remove('TERM')

        # Add additional environment variables
        for k, v in env.items():
            environ.insert(k, v)

        logger.info("Running in builtin Qt terminal: %r", cmdline)

        self.process.setProcessEnvironment(environ)
        self.process.setProcessChannelMode(QtCore.QProcess.SeparateChannels)
        if input_enabled:
            mode = QtCore.QIODevice.ReadWrite
        else:
            mode = QtCore.QIODevice.ReadOnly
        self.process.start(cmdline[0], cmdline[1:], mode)
        if not input_enabled:
            self.process.closeWriteChannel()
        self.process.readyReadStandardOutput.connect(self._read_stdout)
        self.process.readyReadStandardError.connect(self._read_stderr)
        self.process.finished.connect(self._finished)
        self.text.setHtml('''\
<style>
body {
    font: Consolas, "Liberation Mono", Menlo, Courier, monospace;
}

.err {
    color: red;
}
</style>
''')
        self.text.append('<span style="color: blue;">%s</span>' %
                         escape(' '.join(cmdline)))

    def _enter(self):
        cmd = self.input.text()
        self.input.setText('')
        self.process.write(cmd + '\n')

    def _read_stdout(self):
        out = self.process.readAllStandardOutput()
        out = bytes(out).decode(locale.getpreferredencoding() or 'UTF-8',
                                'replace')
        self.text.append('<span>%s</span>' % escape(out))

    def _read_stderr(self):
        out = self.process.readAllStandardError()
        out = bytes(out).decode(locale.getpreferredencoding() or 'UTF-8',
                                'replace')
        self.text.append('<span class="err">%s</span>' % escape(out))

    def _finished(self, code, status):
        good = False
        if status == QtCore.QProcess.NormalExit:
            msg = "returned %d" % code
            self.finished.emit(code)
            good = code == 0
        else:
            msg = "crashed"
            self.finished.emit(-1)
        if good:
            msg = self.success_msg
        else:
            msg = "%s (%s)" % (self.fail_msg, msg)
        self.text.append('<br><span style="color: blue;">%s</span>' % msg)


def run_in_builtin_terminal(cmd, env,
                            text=None, success_msg=None, fail_msg=None):
    result = [False]

    def store_result(code):
        result[:] = [code]

    dialog = QtWidgets.QDialog()
    layout = QtWidgets.QVBoxLayout()
    if text is not None:
        layout.addWidget(QtWidgets.QLabel(text))
    terminal = Terminal(cmd, env, input_enabled=False,
                        success_msg=success_msg, fail_msg=fail_msg)
    terminal.finished.connect(store_result)
    layout.addWidget(terminal)
    buttons = QtWidgets.QHBoxLayout()
    buttons.addStretch(1)
    accept = QtWidgets.QPushButton("Close", enabled=False)
    accept.clicked.connect(dialog.accept)
    terminal.finished.connect(lambda _: accept.setEnabled(True))
    buttons.addWidget(accept)
    layout.addLayout(buttons)
    dialog.setLayout(layout)
    dialog.exec_()

    return result[0]<|MERGE_RESOLUTION|>--- conflicted
+++ resolved
@@ -2,12 +2,6 @@
 # This file is part of ReproZip which is released under the Revised BSD License
 # See file LICENSE for full license details.
 
-<<<<<<< HEAD
-import cgi
-=======
-from __future__ import division, print_function, unicode_literals
-
->>>>>>> 9388783e
 import locale
 import logging
 from qtpy import QtCore, QtWidgets
