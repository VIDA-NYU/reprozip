# Copyright (C) 2014-2016 New York University
# This file is part of ReproZip which is released under the Revised BSD License
# See file LICENSE for full license details.

"""Vagrant plugin for reprounzip.

This files contains the 'vagrant' unpacker, which builds a Vagrant template
from a reprozip pack. That template can then be run as a virtual machine via
Vagrant (``vagrant up``).

See http://www.vagrantup.com/
"""

from __future__ import division, print_function, unicode_literals

import argparse
from distutils.version import LooseVersion
import logging
import os
import paramiko
import re
from rpaths import PosixPath, Path
import subprocess
import sys

from reprounzip.common import load_config, record_usage, RPZPack
from reprounzip import signals
from reprounzip.parameters import get_parameter
from reprounzip.unpackers.common import COMPAT_OK, COMPAT_MAYBE, COMPAT_NO, \
    CantFindInstaller, composite_action, target_must_exist, \
    make_unique_name, shell_escape, select_installer, busybox_url, join_root, \
    FileUploader, FileDownloader, get_runs, add_environment_options, \
    fixup_environment, metadata_read, metadata_write, \
    metadata_initial_iofiles, metadata_update_run
from reprounzip.unpackers.common.x11 import X11Handler
from reprounzip.unpackers.vagrant.run_command import IgnoreMissingKey, \
    run_interactive
from reprounzip.utils import unicode_, iteritems, stderr, download_file


def select_box(runs):
    """Selects a box for the experiment, with the correct distribution.
    """
    distribution, version = runs[0]['distribution']
    distribution = distribution.lower()
    architecture = runs[0]['architecture']

    record_usage(vagrant_select_box='%s;%s;%s' % (distribution, version,
                                                  architecture))

    if architecture not in ('i686', 'x86_64'):
        logging.critical("Error: unsupported architecture %s", architecture)
        sys.exit(1)

    def find_distribution(parameter, distribution, version, architecture):
        boxes = parameter['boxes']

<<<<<<< HEAD
        for distrib in boxes:
            if re.match(distrib['name'], distribution) is not None:
=======
        for distrib_name, distrib in iteritems(boxes):
            if distribution == distrib_name:
>>>>>>> 700b50c5
                result = find_version(distrib, version, architecture)
                if result is not None:
                    return result
        default = parameter['default']
        logging.warning("Unsupported distribution '%s', using %s",
                        distribution, default['name'])
        result = default['architectures'].get(architecture)
        if result:
            return default['distribution'], result

    def find_version(distrib, version, architecture):
        if version is not None:
            for box in distrib['versions']:
                if re.match(box['version'], version) is not None:
                    result = box['architectures'].get(architecture)
                    if result is not None:
                        return box['distribution'], result
        box = distrib['default']
        if version is not None:
            logging.warning("Using %s instead of '%s'",
                            box['name'], version)
        result = box['architectures'].get(architecture)
        if result is not None:
            return box['distribution'], result

    result = find_distribution(get_parameter('vagrant_boxes'),
                               distribution, version, architecture)
    if result is None:
        logging.critical("Error: couldn't find a base box for required "
                         "architecture")
        sys.exit(1)
    return result


def write_dict(path, dct):
    metadata_write(path, dct, 'vagrant')


def read_dict(path):
    return metadata_read(path, 'vagrant')


def machine_setup(target, use_chroot):
    """Prepare the machine and get SSH parameters from ``vagrant ssh``.
    """
    try:
        out = subprocess.check_output(['vagrant', 'ssh-config'],
                                      cwd=target.path,
                                      stderr=subprocess.PIPE)
    except subprocess.CalledProcessError:
        # Makes sure the VM is running
        logging.info("Calling 'vagrant up'...")
        try:
            retcode = subprocess.check_call(['vagrant', 'up'], cwd=target.path)
        except OSError:
            logging.critical("vagrant executable not found")
            sys.exit(1)
        else:
            if retcode != 0:
                logging.critical("vagrant up failed with code %d", retcode)
                sys.exit(1)
        # Try again
        out = subprocess.check_output(['vagrant', 'ssh-config'],
                                      cwd=target.path)

    vagrant_info = {}
    for line in out.split(b'\n'):
        line = line.strip().split(b' ', 1)
        if len(line) != 2:
            continue
        value = line[1].decode('utf-8')
        if len(value) >= 2 and value[0] == '"' and value[-1] == '"':
            # Vagrant should really be escaping special characters here, but
            # it's not -- https://github.com/mitchellh/vagrant/issues/6428
            value = value[1:-1]
        vagrant_info[line[0].decode('utf-8').lower()] = value

    if 'identityfile' in vagrant_info:
        key_file = vagrant_info['identityfile']
    else:
        key_file = Path('~/.vagrant.d/insecure_private_key').expand_user()
    info = dict(hostname=vagrant_info.get('hostname', '127.0.0.1'),
                port=int(vagrant_info.get('port', 2222)),
                username=vagrant_info.get('user', 'vagrant'),
                key_filename=key_file)
    logging.debug("SSH parameters from Vagrant: %s@%s:%s, key=%s",
                  info['username'], info['hostname'], info['port'],
                  info['key_filename'])

    if use_chroot:
        # Mount directories
        ssh = paramiko.SSHClient()
        ssh.set_missing_host_key_policy(IgnoreMissingKey())
        ssh.connect(**info)
        chan = ssh.get_transport().open_session()
        chan.exec_command(
            '/usr/bin/sudo /bin/sh -c %s' % shell_escape(
                'for i in dev proc; do '
                'if ! grep "^/experimentroot/$i$" /proc/mounts; then '
                'mount -o rbind /$i /experimentroot/$i; '
                'fi; '
                'done'))
        if chan.recv_exit_status() != 0:
            logging.critical("Couldn't mount directories in chroot")
            sys.exit(1)
        ssh.close()

    return info


def vagrant_setup_create(args):
    """Sets up the experiment to be run in a Vagrant-built virtual machine.

    This can either build a chroot or not.

    If building a chroot, we do just like without Vagrant: we copy all the
    files and only get what's missing from the host. But we do install
    automatically the packages whose files are required.

    If not building a chroot, we install all the packages, and only unpack
    files that don't come from packages.

    In short: files from packages with packfiles=True will only be used if
    building a chroot.
    """
    if not args.pack:
        logging.critical("setup/create needs the pack filename")
        sys.exit(1)

    pack = Path(args.pack[0])
    target = Path(args.target[0])
    if target.exists():
        logging.critical("Target directory exists")
        sys.exit(1)
    use_chroot = args.use_chroot
    mount_bind = args.bind_magic_dirs
    record_usage(use_chroot=use_chroot,
                 mount_bind=mount_bind)

    signals.pre_setup(target=target, pack=pack)

    # Unpacks configuration file
    rpz_pack = RPZPack(pack)
    rpz_pack.extract_config(target / 'config.yml')

    # Loads config
    runs, packages, other_files = config = load_config(target / 'config.yml',
                                                       True)

    if not args.memory:
        memory = None
    else:
        try:
            memory = int(args.memory[-1])
        except ValueError:
            logging.critical("Invalid value for memory size: %r", args.memory)
            sys.exit(1)

    if args.base_image and args.base_image[0]:
        record_usage(vagrant_explicit_image=True)
        box = args.base_image[0]
        if args.distribution:
            target_distribution = args.distribution[0]
        else:
            target_distribution = None
    else:
        target_distribution, box = select_box(runs)
    logging.info("Using box %s", box)
    logging.debug("Distribution: %s", target_distribution or "unknown")

    # If using chroot, we might still need to install packages to get missing
    # (not packed) files
    if use_chroot:
        packages = [pkg for pkg in packages if not pkg.packfiles]
        if packages:
            record_usage(vagrant_install_pkgs=True)
            logging.info("Some packages were not packed, so we'll install and "
                         "copy their files\n"
                         "Packages that are missing:\n%s",
                         ' '.join(pkg.name for pkg in packages))

    if packages:
        try:
            installer = select_installer(pack, runs, target_distribution)
        except CantFindInstaller as e:
            logging.error("Need to install %d packages but couldn't select a "
                          "package installer: %s",
                          len(packages), e)

    target.mkdir(parents=True)

    try:
        # Writes setup script
        logging.info("Writing setup script %s...", target / 'setup.sh')
        with (target / 'setup.sh').open('w', encoding='utf-8',
                                        newline='\n') as fp:
            fp.write('#!/bin/sh\n\nset -e\n\n')
            if packages:
                # Updates package sources
                fp.write(installer.update_script())
                fp.write('\n')
                # Installs necessary packages
                fp.write(installer.install_script(packages))
                fp.write('\n')
                # TODO : Compare package versions (painful because of sh)

            # Untar
            if use_chroot:
                fp.write('\n'
                         'mkdir /experimentroot; cd /experimentroot\n')
                fp.write('tar zpxf /vagrant/data.tgz --numeric-owner '
                         '--strip=1 %s\n' % rpz_pack.data_prefix)
                if mount_bind:
                    fp.write('\n'
                             'mkdir -p /experimentroot/dev\n'
                             'mkdir -p /experimentroot/proc\n')

                for pkg in packages:
                    fp.write('\n# Copies files from package %s\n' % pkg.name)
                    for f in pkg.files:
                        f = f.path
                        dest = join_root(PosixPath('/experimentroot'), f)
                        fp.write('mkdir -p %s\n' %
                                 shell_escape(unicode_(f.parent)))
                        fp.write('cp -L %s %s\n' % (
                                 shell_escape(unicode_(f)),
                                 shell_escape(unicode_(dest))))
            else:
                fp.write('\ncd /\n')
                paths = set()
                pathlist = []
                # Adds intermediate directories, and checks for existence in
                # the tar
                for f in other_files:
                    path = PosixPath('/')
                    for c in rpz_pack.remove_data_prefix(f.path).components:
                        path = path / c
                        if path in paths:
                            continue
                        paths.add(path)
                        try:
                            rpz_pack.get_data(path)
                        except KeyError:
                            logging.info("Missing file %s", path)
                        else:
                            pathlist.append(path)
                # FIXME : for some reason we need reversed() here, I'm not sure
                # why. Need to read more of tar's docs.
                # TAR bug: --no-overwrite-dir removes --keep-old-files
                # TAR bug: there is no way to make --keep-old-files not report
                # an error if an existing file is encountered. --skip-old-files
                # was introduced too recently. Instead, we just ignore the exit
                # status
                with (target / 'rpz-files.list').open('wb') as lfp:
                    for p in reversed(pathlist):
                        lfp.write(join_root(rpz_pack.data_prefix, p).path)
                        lfp.write(b'\0')
                fp.write('tar zpxf /vagrant/data.tgz --keep-old-files '
                         '--numeric-owner --strip=1 '
                         '--null -T /vagrant/rpz-files.list || /bin/true\n')

            # Copies busybox
            if use_chroot:
                arch = runs[0]['architecture']
                download_file(busybox_url(arch),
                              target / 'busybox',
                              'busybox-%s' % arch)
                fp.write(r'''
cp /vagrant/busybox /experimentroot/busybox
chmod +x /experimentroot/busybox
mkdir -p /experimentroot/bin
[ -e /experimentroot/bin/sh ] || \
    ln -s /busybox /experimentroot/bin/sh
''')

        # Copies pack
        logging.info("Copying pack file...")
        rpz_pack.copy_data_tar(target / 'data.tgz')

        rpz_pack.close()

        # Writes Vagrant file
        logging.info("Writing %s...", target / 'Vagrantfile')
        with (target / 'Vagrantfile').open('w', encoding='utf-8',
                                           newline='\n') as fp:
            # Vagrant header and version
            fp.write(
                '# -*- mode: ruby -*-\n'
                '# vi: set ft=ruby\n\n'
                'VAGRANTFILE_API_VERSION = "2"\n\n'
                'Vagrant.configure(VAGRANTFILE_API_VERSION) do |config|\n')
            # Selects which box to install
            fp.write('  config.vm.box = "%s"\n' % box)
            # Run the setup script on the virtual machine
            fp.write('  config.vm.provision "shell", path: "setup.sh"\n')

            # Memory size
            if memory is not None:
                fp.write('  config.vm.provider "virtualbox" do |v|\n'
                         '    v.memory = %d\n'
                         '  end\n' % memory)

            fp.write('end\n')

        # Meta-data for reprounzip
        write_dict(target,
                   metadata_initial_iofiles(config,
                                            {'use_chroot': use_chroot}))

        signals.post_setup(target=target, pack=pack)
    except Exception:
        target.rmtree(ignore_errors=True)
        raise


@target_must_exist
def vagrant_setup_start(args):
    """Starts the vagrant-built virtual machine.
    """
    target = Path(args.target[0])
    use_chroot = read_dict(target)['use_chroot']

    check_vagrant_version()

    machine_setup(target, use_chroot)


@target_must_exist
def vagrant_run(args):
    """Runs the experiment in the virtual machine.
    """
    target = Path(args.target[0])
    unpacked_info = read_dict(target)
    use_chroot = unpacked_info['use_chroot']
    cmdline = args.cmdline

    check_vagrant_version()

    # Loads config
    config = load_config(target / 'config.yml', True)
    runs = config.runs

    selected_runs = get_runs(runs, args.run, cmdline)

    hostname = runs[selected_runs[0]].get('hostname', 'reprounzip')

    # X11 handler
    x11 = X11Handler(args.x11, ('local', hostname), args.x11_display)

    cmds = []
    for run_number in selected_runs:
        run = runs[run_number]
        cmd = 'cd %s && ' % shell_escape(run['workingdir'])
        if use_chroot:
            cmd += '/busybox env -i '
        else:
            cmd += '/usr/bin/env -i '
        environ = x11.fix_env(run['environ'])
        environ = fixup_environment(environ, args)
        cmd += ' '.join('%s=%s' % (shell_escape(k), shell_escape(v))
                        for k, v in iteritems(environ))
        cmd += ' '
        # FIXME : Use exec -a or something if binary != argv[0]
        if cmdline is None:
            argv = [run['binary']] + run['argv'][1:]
        else:
            argv = cmdline
        cmd += ' '.join(shell_escape(a) for a in argv)
        uid = run.get('uid', 1000)
        gid = run.get('gid', 1000)
        if use_chroot:
            userspec = '%s:%s' % (uid, gid)
            cmd = ('chroot --userspec=%s /experimentroot '
                   '/bin/sh -c %s' % (
                       userspec,
                       shell_escape(cmd)))
        else:
            cmd = 'sudo -u \'#%d\' sh -c %s' % (uid, shell_escape(cmd))
        cmds.append(cmd)
    if use_chroot:
        cmds = ['chroot /experimentroot /bin/sh -c %s' % shell_escape(c)
                for c in x11.init_cmds] + cmds
    else:
        cmds = x11.init_cmds + cmds
    cmds = ' && '.join(cmds)
    # Sets the hostname to the original experiment's machine's
    # FIXME: not reentrant: this restores the Vagrant machine's hostname after
    # the run, which might cause issues if several "reprounzip vagrant run" are
    # running at once
    cmds = ('OLD_HOSTNAME=$(/bin/hostname); /bin/hostname %s; ' % hostname +
            cmds +
            '; RES=$?; /bin/hostname "$OLD_HOSTNAME"; exit $RES')
    cmds = '/usr/bin/sudo /bin/sh -c %s' % shell_escape(cmds)

    # Gets vagrant SSH parameters
    info = machine_setup(target, unpacked_info['use_chroot'])

    signals.pre_run(target=target)

    interactive = not (args.no_stdin or
                       os.environ.get('REPROUNZIP_NON_INTERACTIVE'))
    retcode = run_interactive(info, interactive,
                              cmds,
                              not args.no_pty,
                              x11.port_forward)
    stderr.write("\r\n*** Command finished, status: %d\r\n" % retcode)

    # Update input file status
    metadata_update_run(config, unpacked_info, selected_runs)
    write_dict(target, unpacked_info)

    signals.post_run(target=target, retcode=retcode)


class SSHUploader(FileUploader):
    def __init__(self, target, input_files, files, use_chroot):
        self.use_chroot = use_chroot
        FileUploader.__init__(self, target, input_files, files)

    def prepare_upload(self, files):
        # Checks whether the VM is running
        try:
            ssh_info = machine_setup(self.target, self.use_chroot)
        except subprocess.CalledProcessError:
            logging.critical("Failed to get the status of the machine -- is "
                             "it running?")
            sys.exit(1)

        # Connect with SSH
        self.ssh = paramiko.SSHClient()
        self.ssh.set_missing_host_key_policy(IgnoreMissingKey())
        self.ssh.connect(**ssh_info)

    def upload_file(self, local_path, input_path):
        if self.use_chroot:
            remote_path = join_root(PosixPath('/experimentroot'),
                                    input_path)
        else:
            remote_path = input_path

        temp = make_unique_name(b'reprozip_input_')
        ltemp = self.target / temp
        rtemp = PosixPath('/vagrant') / temp

        # Copy file to shared folder
        logging.info("Copying file to shared folder...")
        local_path.copyfile(ltemp)

        # Move it
        logging.info("Moving file into place...")
        chan = self.ssh.get_transport().open_session()
        chown_cmd = '/bin/chown --reference=%s %s' % (
            shell_escape(remote_path.path),
            shell_escape(rtemp.path))
        chmod_cmd = '/bin/chmod --reference=%s %s' % (
            shell_escape(remote_path.path),
            shell_escape(rtemp.path))
        mv_cmd = '/bin/mv %s %s' % (
            shell_escape(rtemp.path),
            shell_escape(remote_path.path))
        chan.exec_command('/usr/bin/sudo /bin/sh -c %s' % shell_escape(
                          ' && '.join((chown_cmd, chmod_cmd, mv_cmd))))
        if chan.recv_exit_status() != 0:
            logging.critical("Couldn't move file in virtual machine")
            try:
                ltemp.remove()
            except OSError:
                pass
            sys.exit(1)
        chan.close()

    def finalize(self):
        self.ssh.close()


@target_must_exist
def vagrant_upload(args):
    """Replaces an input file in the VM.
    """
    target = Path(args.target[0])
    files = args.file
    unpacked_info = read_dict(target)
    input_files = unpacked_info.setdefault('input_files', {})
    use_chroot = unpacked_info['use_chroot']

    try:
        SSHUploader(target, input_files, files, use_chroot)
    finally:
        write_dict(target, unpacked_info)


class SSHDownloader(FileDownloader):
    def __init__(self, target, files, use_chroot, all_=False):
        self.use_chroot = use_chroot
        FileDownloader.__init__(self, target, files, all_=all_)

    def prepare_download(self, files):
        # Checks whether the VM is running
        try:
            info = machine_setup(self.target, self.use_chroot)
        except subprocess.CalledProcessError:
            logging.critical("Failed to get the status of the machine -- is "
                             "it running?")
            sys.exit(1)

        # Connect with SSH
        self.ssh = paramiko.SSHClient()
        self.ssh.set_missing_host_key_policy(IgnoreMissingKey())
        self.ssh.connect(**info)

    def download(self, remote_path, local_path):
        if self.use_chroot:
            remote_path = join_root(PosixPath('/experimentroot'), remote_path)

        temp = make_unique_name(b'reprozip_output_')
        rtemp = PosixPath('/vagrant') / temp
        ltemp = self.target / temp

        # Copy file to shared folder
        logging.info("Copying file to shared folder...")
        chan = self.ssh.get_transport().open_session()
        cp_cmd = '/bin/cp %s %s' % (
            shell_escape(remote_path.path),
            shell_escape(rtemp.path))
        chown_cmd = '/bin/chown vagrant %s' % shell_escape(rtemp.path)
        chmod_cmd = '/bin/chmod 644 %s' % shell_escape(rtemp.path)
        chan.exec_command('/usr/bin/sudo /bin/sh -c %s' % shell_escape(
            ' && '.join((cp_cmd, chown_cmd, chmod_cmd))))
        if chan.recv_exit_status() != 0:
            logging.critical("Couldn't copy file in virtual machine")
            try:
                ltemp.remove()
            except OSError:
                pass
            return False

        # Move file to final destination
        try:
            ltemp.rename(local_path)
        except OSError as e:
            logging.critical("Couldn't download output file: %s\n%s",
                             remote_path, str(e))
            ltemp.remove()
            return False
        return True

    def finalize(self):
        self.ssh.close()


@target_must_exist
def vagrant_download(args):
    """Gets an output file out of the VM.
    """
    target = Path(args.target[0])
    files = args.file
    use_chroot = read_dict(target)['use_chroot']

    SSHDownloader(target, files, use_chroot, all_=args.all)


@target_must_exist
def vagrant_suspend(args):
    """Suspends the VM through Vagrant, without destroying it.
    """
    target = Path(args.target[0])

    retcode = subprocess.call(['vagrant', 'suspend'], cwd=target.path)
    if retcode != 0:
        logging.critical("vagrant suspend failed with code %d, ignoring...",
                         retcode)


@target_must_exist
def vagrant_destroy_vm(args):
    """Destroys the VM through Vagrant.
    """
    target = Path(args.target[0])
    read_dict(target)

    retcode = subprocess.call(['vagrant', 'destroy', '-f'], cwd=target.path)
    if retcode != 0:
        logging.critical("vagrant destroy failed with code %d, ignoring...",
                         retcode)


@target_must_exist
def vagrant_destroy_dir(args):
    """Destroys the directory.
    """
    target = Path(args.target[0])
    read_dict(target)

    signals.pre_destroy(target=target)
    target.rmtree()
    signals.post_destroy(target=target)


def _executable_in_path(executable):
    pathlist = os.environ['PATH'].split(os.pathsep) + ['.']
    pathexts = os.environ.get('PATHEXT', '').split(os.pathsep)
    for path in pathlist:
        for ext in pathexts:
            fullpath = os.path.join(path, executable) + ext
            if os.path.isfile(fullpath):
                return True
    return False


def check_vagrant_version():
    try:
        out = subprocess.check_output(['vagrant', '--version'])
    except (subprocess.CalledProcessError, OSError):
        logging.error("Couldn't run vagrant")
        sys.exit(1)
    out = out.decode('ascii').strip().lower().split()
    if out[0] == 'vagrant':
        if LooseVersion(out[1]) < LooseVersion('1.1'):
            logging.error("Vagrant >=1.1 is required; detected version: %s",
                          out[1])
            sys.exit(1)
    else:
        logging.error("Vagrant >=1.1 is required")
        sys.exit(1)


def test_has_vagrant(pack, **kwargs):
    """Compatibility test: has vagrant (ok) or not (maybe).
    """
    if not _executable_in_path('vagrant'):
        return COMPAT_MAYBE, "vagrant not found in PATH"

    try:
        out = subprocess.check_output(['vagrant', '--version'])
    except subprocess.CalledProcessError:
        return COMPAT_NO, ("vagrant was found in PATH but doesn't seem to "
                           "work properly")
    out = out.decode('ascii').strip().lower().split()
    if out[0] == 'vagrant':
        if LooseVersion(out[1]) >= LooseVersion('1.1'):
            return COMPAT_OK
        else:
            return COMPAT_NO, ("Vagrant >=1.1 is required; detected version: "
                               "%s" % out[1])
    else:
        return COMPAT_NO, "Vagrant >=1.1 is required"


def setup(parser, **kwargs):
    """Runs the experiment in a virtual machine created through Vagrant

    You will need Vagrant to be installed on your machine if you want to run
    the experiment.

    setup   setup/create    creates Vagrantfile (needs the pack filename)
            setup/start     starts or resume the virtual machine
    upload                  replaces input files in the machine
                            (without arguments, lists input files)
    run                     runs the experiment in the virtual machine
    suspend                 suspend the virtual machine without destroying it
    download                gets output files from the machine
                            (without arguments, lists output files)
    destroy destroy/vm      destroys the virtual machine
            destroy/dir     removes the unpacked directory

    For example:

        $ reprounzip vagrant setup mypack.rpz experiment; cd experiment
        $ reprounzip vagrant run .
        $ reprounzip vagrant download . results:/home/user/theresults.txt
        $ cd ..; reprounzip vagrant destroy experiment

    Upload specifications are either:
      :input_id             restores the original input file from the pack
      filename:input_id     replaces the input file with the specified local
                            file

    Download specifications are either:
      output_id:            print the output file to stdout
      output_id:filename    extracts the output file to the corresponding local
                            path
    """
    subparsers = parser.add_subparsers(title="actions",
                                       metavar='', help=argparse.SUPPRESS)

    def add_opt_general(opts):
        opts.add_argument('target', nargs=1, help="Experiment directory")

    # setup/create
    def add_opt_setup(opts):
        opts.add_argument('pack', nargs=1, help="Pack to extract")
        opts.add_argument(
            '--use-chroot', action='store_true',
            default=True,
            help=argparse.SUPPRESS)
        opts.add_argument(
            '--dont-use-chroot', action='store_false', dest='use_chroot',
            default=True,
            help="Don't prefer original files nor use chroot in the virtual "
                 "machine")
        opts.add_argument(
            '--no-use-chroot', action='store_false', dest='use_chroot',
            default=True, help=argparse.SUPPRESS)
        opts.add_argument(
            '--dont-bind-magic-dirs', action='store_false', default=True,
            dest='bind_magic_dirs',
            help="Don't mount /dev and /proc inside the chroot (no effect if "
            "--dont-use-chroot is set)")
        opts.add_argument('--base-image', nargs=1, help="Vagrant box to use")
        opts.add_argument('--distribution', nargs=1,
                          help="Distribution used in the Vagrant box (for "
                               "package installer selection)")
        opts.add_argument('--memory', nargs=1,
                          help="Amount of RAM to allocate to VM (megabytes, "
                               "default: box default)")

    parser_setup_create = subparsers.add_parser('setup/create')
    add_opt_setup(parser_setup_create)
    add_opt_general(parser_setup_create)
    parser_setup_create.set_defaults(func=vagrant_setup_create)

    # setup/start
    parser_setup_start = subparsers.add_parser('setup/start')
    add_opt_general(parser_setup_start)
    parser_setup_start.set_defaults(func=vagrant_setup_start)

    # setup
    parser_setup = subparsers.add_parser('setup')
    add_opt_setup(parser_setup)
    add_opt_general(parser_setup)
    parser_setup.set_defaults(func=composite_action(vagrant_setup_create,
                                                    vagrant_setup_start))

    # upload
    parser_upload = subparsers.add_parser('upload')
    add_opt_general(parser_upload)
    parser_upload.add_argument('file', nargs=argparse.ZERO_OR_MORE,
                               help="<path>:<input_file_name")
    parser_upload.set_defaults(func=vagrant_upload)

    # run
    parser_run = subparsers.add_parser('run')
    add_opt_general(parser_run)
    parser_run.add_argument('run', default=None, nargs='?')
    parser_run.add_argument('--no-stdin', action='store_true', default=False,
                            help="Don't connect program's input stream to "
                                 "this terminal")
    parser_run.add_argument('--no-pty', action='store_true', default=False,
                            help="Don't request a PTY from the SSH server")
    parser_run.add_argument('--cmdline', nargs=argparse.REMAINDER,
                            help="Command line to run")
    parser_run.add_argument('--enable-x11', action='store_true', default=False,
                            dest='x11',
                            help="Enable X11 support (needs an X server on "
                                 "the host)")
    parser_run.add_argument('--x11-display', dest='x11_display',
                            help="Display number to use on the experiment "
                                 "side (change the host display with the "
                                 "DISPLAY environment variable)")
    add_environment_options(parser_run)
    parser_run.set_defaults(func=vagrant_run)

    # download
    parser_download = subparsers.add_parser('download')
    add_opt_general(parser_download)
    parser_download.add_argument('file', nargs=argparse.ZERO_OR_MORE,
                                 help="<output_file_name>[:<path>]")
    parser_download.add_argument('--all', action='store_true',
                                 help="Download all output files to the "
                                      "current directory")
    parser_download.set_defaults(func=vagrant_download)

    parser_suspend = subparsers.add_parser('suspend')
    add_opt_general(parser_suspend)
    parser_suspend.set_defaults(func=vagrant_suspend)

    # destroy/vm
    parser_destroy_vm = subparsers.add_parser('destroy/vm')
    add_opt_general(parser_destroy_vm)
    parser_destroy_vm.set_defaults(func=vagrant_destroy_vm)

    # destroy/dir
    parser_destroy_dir = subparsers.add_parser('destroy/dir')
    add_opt_general(parser_destroy_dir)
    parser_destroy_dir.set_defaults(func=vagrant_destroy_dir)

    # destroy
    parser_destroy = subparsers.add_parser('destroy')
    add_opt_general(parser_destroy)
    parser_destroy.set_defaults(func=composite_action(vagrant_destroy_vm,
                                                      vagrant_destroy_dir))

    return {'test_compatibility': test_has_vagrant}<|MERGE_RESOLUTION|>--- conflicted
+++ resolved
@@ -55,13 +55,8 @@
     def find_distribution(parameter, distribution, version, architecture):
         boxes = parameter['boxes']
 
-<<<<<<< HEAD
         for distrib in boxes:
             if re.match(distrib['name'], distribution) is not None:
-=======
-        for distrib_name, distrib in iteritems(boxes):
-            if distribution == distrib_name:
->>>>>>> 700b50c5
                 result = find_version(distrib, version, architecture)
                 if result is not None:
                     return result
