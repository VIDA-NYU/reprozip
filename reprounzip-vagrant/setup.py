--- conflicted
+++ resolved
@@ -8,7 +8,6 @@
 
 with io.open('README.rst', encoding='utf-8') as fp:
     description = fp.read()
-<<<<<<< HEAD
 setup(
     name='reprounzip-vagrant',
     version='2.0.0',
@@ -24,7 +23,7 @@
     ],
     description="Allows the ReproZip unpacker to create virtual machines",
     author="Remi Rampin, Fernando Chirigati, Dennis Shasha, Juliana Freire",
-    author_email='dev@reprozip.org',
+    author_email='reprozip@nyu.edu',
     maintainer="Remi Rampin",
     maintainer_email='remi@rampin.org',
     url='https://www.reprozip.org/',
@@ -51,45 +50,4 @@
         'Topic :: Scientific/Engineering',
         'Topic :: System :: Archiving',
     ],
-)
-=======
-setup(name='reprounzip-vagrant',
-      version='1.1',
-      packages=['reprounzip', 'reprounzip.unpackers',
-                'reprounzip.unpackers.vagrant'],
-      entry_points={
-          'reprounzip.unpackers': [
-              'vagrant = reprounzip.unpackers.vagrant:setup']},
-      namespace_packages=['reprounzip', 'reprounzip.unpackers'],
-      install_requires=[
-          'reprounzip>=1.1',
-          'rpaths>=0.8',
-          'paramiko'],
-      description="Allows the ReproZip unpacker to create virtual machines",
-      author="Remi Rampin, Fernando Chirigati, Dennis Shasha, Juliana Freire",
-      author_email='reprozip@nyu.edu',
-      maintainer="Remi Rampin",
-      maintainer_email='remi@rampin.org',
-      url='https://www.reprozip.org/',
-      project_urls={
-          'Documentation': 'https://docs.reprozip.org/',
-          'Examples': 'https://examples.reprozip.org/',
-          'Source': 'https://github.com/VIDA-NYU/reprozip',
-          'Bug Tracker': 'https://github.com/VIDA-NYU/reprozip/issues',
-          'Chat': 'https://riot.im/app/#/room/#reprozip:matrix.org',
-          'Changelog':
-              'https://github.com/VIDA-NYU/reprozip/blob/1.x/CHANGELOG.md',
-      },
-      long_description=description,
-      license='BSD-3-Clause',
-      keywords=['reprozip', 'reprounzip', 'reproducibility', 'provenance',
-                'vida', 'nyu', 'vagrant'],
-      classifiers=[
-          'Development Status :: 5 - Production/Stable',
-          'Intended Audience :: Science/Research',
-          'License :: OSI Approved :: BSD License',
-          'Programming Language :: Python :: 2.7',
-          'Programming Language :: Python :: 3',
-          'Topic :: Scientific/Engineering',
-          'Topic :: System :: Archiving'])
->>>>>>> 67bbe8d2
+)