# Copyright (C) 2014-2017 New York University
# This file is part of ReproZip which is released under the Revised BSD License
# See file LICENSE for full license details.

"""Entry point for the reprounzip utility.

This contains :func:`~reprounzip.reprounzip.main`, which is the entry point
declared to setuptools. It is also callable directly.

It dispatchs to plugins registered through pkg_resources as entry point
``reprounzip.unpackers``.
"""

from __future__ import division, print_function, unicode_literals

if __name__ == '__main__':  # noqa
    from reprounzip.main import main
    main()

import argparse
import locale
import logging
from pkg_resources import iter_entry_points
import sys
import traceback

from reprounzip.common import setup_logging, \
    setup_usage_report, enable_usage_report, \
    submit_usage_report, record_usage
from reprounzip import signals
from reprounzip.unpackers.common import UsageError


<<<<<<< HEAD
__version__ = '1.1.0'
=======
__version__ = '1.0.13'


logger = logging.getLogger('reprounzip')
>>>>>>> 1672954d


unpackers = {}


def get_plugins(entry_point_name):
    for entry_point in iter_entry_points(entry_point_name):
        try:
            func = entry_point.load()
        except Exception:
            print("Plugin %s from %s %s failed to initialize!" % (
                  entry_point.name,
                  entry_point.dist.project_name, entry_point.dist.version),
                  file=sys.stderr)
            traceback.print_exc(file=sys.stderr)
            continue
        name = entry_point.name
        # Docstring is used as description (used for detailed help)
        descr = func.__doc__.strip()
        # First line of docstring is the help (used for general help)
        descr_1 = descr.split('\n', 1)[0]

        yield name, func, descr, descr_1


class RPUZArgumentParser(argparse.ArgumentParser):
    def error(self, message):
        sys.stderr.write('error: %s\n' % message)
        self.print_help(sys.stderr)
        sys.exit(2)


def usage_report(args):
    if bool(args.enable) == bool(args.disable):
        logger.critical("What do you want to do?")
        raise UsageError
    enable_usage_report(args.enable)
    sys.exit(0)


def main():
    """Entry point when called on the command-line.
    """
    # Locale
    locale.setlocale(locale.LC_ALL, '')

    # Parses command-line

    # General options
    def add_options(opts):
        opts.add_argument('--version', action='version',
                          version="reprounzip version %s" % __version__)

    # Loads plugins
    for name, func, descr, descr_1 in get_plugins('reprounzip.plugins'):
        func()

    parser = RPUZArgumentParser(
        description="reprounzip is the ReproZip component responsible for "
                    "unpacking and reproducing an experiment previously "
                    "packed with reprozip",
        epilog="Please report issues to reprozip-users@vgc.poly.edu")
    add_options(parser)
    parser.add_argument('-v', '--verbose', action='count', default=1,
                        dest='verbosity',
                        help="augments verbosity level")
    subparsers = parser.add_subparsers(title="subcommands", metavar='')

    # usage_report subcommand
    parser_stats = subparsers.add_parser(
        'usage_report',
        help="Enables or disables anonymous usage reports")
    add_options(parser_stats)
    parser_stats.add_argument('--enable', action='store_true')
    parser_stats.add_argument('--disable', action='store_true')
    parser_stats.set_defaults(func=usage_report)

    # Loads unpackers
    for name, func, descr, descr_1 in get_plugins('reprounzip.unpackers'):
        plugin_parser = subparsers.add_parser(
            name, help=descr_1, description=descr,
            formatter_class=argparse.RawDescriptionHelpFormatter)
        add_options(plugin_parser)
        info = func(plugin_parser)
        plugin_parser.set_defaults(selected_unpacker=name)
        if info is None:
            info = {}
        unpackers[name] = info

    signals.pre_parse_args(parser=parser, subparsers=subparsers)
    args = parser.parse_args()
    signals.post_parse_args(args=args)
    if getattr(args, 'func', None) is None:
        parser.print_help(sys.stderr)
        sys.exit(2)
    signals.unpacker = getattr(args, 'selected_unpacker', None)
    setup_logging('REPROUNZIP', args.verbosity)

    setup_usage_report('reprounzip', __version__)
    if hasattr(args, 'selected_unpacker'):
        record_usage(unpacker=args.selected_unpacker)
    signals.pre_setup.subscribe(lambda **kw: record_usage(setup=True))
    signals.pre_run.subscribe(lambda **kw: record_usage(run=True))

    try:
        try:
            args.func(args)
        except UsageError:
            raise
        except Exception as e:
            signals.application_finishing(reason=e)
            submit_usage_report(result=type(e).__name__)
            raise
        else:
            signals.application_finishing(reason=None)
    except UsageError:
        parser.print_help(sys.stderr)
        sys.exit(2)
    submit_usage_report(result='success')
    sys.exit(0)<|MERGE_RESOLUTION|>--- conflicted
+++ resolved
@@ -31,14 +31,10 @@
 from reprounzip.unpackers.common import UsageError
 
 
-<<<<<<< HEAD
 __version__ = '1.1.0'
-=======
-__version__ = '1.0.13'
 
 
 logger = logging.getLogger('reprounzip')
->>>>>>> 1672954d
 
 
 unpackers = {}
