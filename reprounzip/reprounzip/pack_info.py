--- conflicted
+++ resolved
@@ -1,19 +1,6 @@
 # Copyright (C) 2014 New York University
 # This file is part of ReproZip which is released under the Revised BSD License
 # See file LICENSE for full license details.
-
-<<<<<<< HEAD
-"""Entry point for the reprounzip utility.
-
-This contains :func:`~reprounzip.reprounzip.main`, which is the entry point
-declared to setuptools. It is also callable directly.
-
-It dispatchs to plugins registered through pkg_resources as entry point
-``reprounzip.unpackers``.
-"""
-=======
-from __future__ import division, print_function, unicode_literals
->>>>>>> 39c64681
 
 import argparse
 import distro
