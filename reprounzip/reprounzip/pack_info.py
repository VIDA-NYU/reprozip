# Copyright (C) 2014-2015 New York University
# This file is part of ReproZip which is released under the Revised BSD License
# See file LICENSE for full license details.

"""Entry point for the reprounzip utility.

This contains :func:`~reprounzip.reprounzip.main`, which is the entry point
declared to setuptools. It is also callable directly.

It dispatchs to plugins registered through pkg_resources as entry point
``reprounzip.unpackers``.
"""

from __future__ import absolute_import, division, print_function, \
    unicode_literals

import argparse
import logging
import platform
from rpaths import Path
import sys

from reprounzip.common import RPZPack, load_config as load_config_file
from reprounzip.main import unpackers
from reprounzip.unpackers.common import load_config, COMPAT_OK, COMPAT_MAYBE, \
<<<<<<< HEAD
    COMPAT_NO, UsageError, shell_escape
from reprounzip.utils import iteritems, itervalues, hsize
=======
    COMPAT_NO, shell_escape, metadata_read
from reprounzip.utils import iteritems, itervalues, unicode_, hsize
>>>>>>> e6058e27


def print_info(args):
    """Writes out some information about a pack file.
    """
    pack = Path(args.pack[0])

    # Loads config
    runs, packages, other_files = config = load_config(pack)
    inputs_outputs = config.inputs_outputs

    pack_total_size = 0
    pack_total_paths = 0
    pack_files = 0
    pack_dirs = 0
    pack_symlinks = 0
    pack_others = 0
    rpz_pack = RPZPack(pack)
    for m in rpz_pack.list_data():
        pack_total_size += m.size
        pack_total_paths += 1
        if m.isfile():
            pack_files += 1
        elif m.isdir():
            pack_dirs += 1
        elif m.issym():
            pack_symlinks += 1
        else:
            pack_others += 1
    rpz_pack.close()

    meta_total_paths = 0
    meta_packed_packages_files = 0
    meta_unpacked_packages_files = 0
    meta_packages = len(packages)
    meta_packed_packages = 0
    for package in packages:
        nb = len(package.files)
        meta_total_paths += nb
        if package.packfiles:
            meta_packed_packages_files += nb
            meta_packed_packages += 1
        else:
            meta_unpacked_packages_files += nb
    nb = len(other_files)
    meta_total_paths += nb
    meta_packed_paths = meta_packed_packages_files + nb

    if runs:
        meta_architecture = runs[0]['architecture']
        if any(r['architecture'] != meta_architecture
               for r in runs):
            logging.warning("Runs have different architectures")
        meta_distribution = runs[0]['distribution']
        if any(r['distribution'] != meta_distribution
               for r in runs):
            logging.warning("Runs have different distributions")
        meta_distribution = ' '.join(t for t in meta_distribution if t)

    current_architecture = platform.machine().lower()
    current_distribution = platform.linux_distribution()[0:2]
    current_distribution = ' '.join(t for t in current_distribution if t)

    print("Pack file: %s" % pack)
    print("\n----- Pack information -----")
    print("Compressed size: %s" % hsize(pack.size()))
    print("Unpacked size: %s" % hsize(pack_total_size))
    print("Total packed paths: %d" % pack_total_paths)
    if args.verbosity >= 3:
        print("    Files: %d" % pack_files)
        print("    Directories: %d" % pack_dirs)
        print("    Symbolic links: %d" % pack_symlinks)
    if pack_others:
        print("    Unknown (what!?): %d" % pack_others)
    print("\n----- Metadata -----")
    if args.verbosity >= 3:
        print("Total paths: %d" % meta_total_paths)
        print("Listed packed paths: %d" % meta_packed_paths)
    if packages:
        print("Total software packages: %d" % meta_packages)
        print("Packed software packages: %d" % meta_packed_packages)
        if args.verbosity >= 3:
            print("Files from packed software packages: %d" %
                  meta_packed_packages_files)
            print("Files from unpacked software packages: %d" %
                  meta_unpacked_packages_files)
    if runs:
        print("Architecture: %s (current: %s)" % (meta_architecture,
                                                  current_architecture))
        print("Distribution: %s (current: %s)" % (
              meta_distribution, current_distribution or "(not Linux)"))
        print("Runs (%d):" % len(runs))
        for i, run in enumerate(runs):
            cmdline = ' '.join(shell_escape(a) for a in run['argv'])
            if len(runs) == 1 and run['id'] == "run0":
                print("    %s" % cmdline)
            else:
                print("    %s: %s" % (run['id'], cmdline))
            if args.verbosity >= 2:
                print("        wd: %s" % run['workingdir'])
                if 'signal' in run:
                    print("        signal: %d" % run['signal'])
                else:
                    print("        exitcode: %d" % run['exitcode'])

    if inputs_outputs:
        if args.verbosity < 2:
            print("Inputs/outputs files (%d): %s" % (
                  len(inputs_outputs), ", ".join(sorted(inputs_outputs))))
        else:
            print("Inputs/outputs files (%d):" % len(inputs_outputs))
            for name, f in sorted(iteritems(inputs_outputs)):
                t = []
                if f.read_runs:
                    t.append("in")
                if f.write_runs:
                    t.append("out")
                print("    %s (%s): %s" % (name, ' '.join(t), f.path))

    # Unpacker compatibility
    print("\n----- Unpackers -----")
    unpacker_status = {}
    for name, upk in iteritems(unpackers):
        if 'test_compatibility' in upk:
            compat = upk['test_compatibility']
            if callable(compat):
                compat = compat(pack, config=config)
            if isinstance(compat, (tuple, list)):
                compat, msg = compat
            else:
                msg = None
            unpacker_status.setdefault(compat, []).append((name, msg))
        else:
            unpacker_status.setdefault(None, []).append((name, None))
    for s, n in [(COMPAT_OK, "Compatible"), (COMPAT_MAYBE, "Unknown"),
                 (COMPAT_NO, "Incompatible")]:
        if s != COMPAT_OK and args.verbosity < 2:
            continue
        if s not in unpacker_status:
            continue
        upks = unpacker_status[s]
        print("%s (%d):" % (n, len(upks)))
        for upk_name, msg in upks:
            if msg is not None:
                print("    %s (%s)" % (upk_name, msg))
            else:
                print("    %s" % upk_name)


def showfiles(args):
    """Writes out the input and output files.

    Works both for a pack file and for an extracted directory.
    """
    def parse_run(runs, s):
        for i, run in enumerate(runs):
            if run['id'] == s:
                return i
        else:
            try:
                r = int(s)
            except ValueError:
                logging.critical("Error: Unknown run %s", s)
                raise UsageError
            if r < 0 or r >= len(runs):
                logging.critical("Error: Expected 0 <= run <= %d, got %d",
                                 len(runs) - 1, r)
                sys.exit(1)
            return r

    def file_filter(fio):
        if file_filter.run is None:
            return True
        else:
            return (file_filter.run in fio.read_runs or
                    file_filter.run in fio.write_runs)

    file_filter.run = None

    pack = Path(args.pack[0])

    if not pack.exists():
        logging.critical("Pack or directory %s does not exist", pack)
        sys.exit(1)

    if pack.is_dir():
        # Reads info from an unpacked directory
        config = load_config_file(pack / 'config.yml',
                                  canonical=True)

        # Filter files by run
        if args.run is not None:
            file_filter.run = parse_run(config.runs, args.run)

        # The '.reprounzip' file is a pickled dictionary, it contains the name
        # of the files that replaced each input file (if upload was used)
        unpacked_info = metadata_read(pack, None)
        assigned_input_files = unpacked_info.get('input_files', {})

        if any(f.read_runs for f in itervalues(config.inputs_outputs)):
            print("Input files:")
<<<<<<< HEAD
            for input_name, f in iteritems(config.inputs_outputs):
                if f.read_runs and file_filter(f):
                    if args.verbosity >= 2:
                        print("    %s (%s)" % (input_name, f.path))
                    else:
                        print("    %s" % input_name)
                    if assigned_input_files.get(input_name) is not None:
                        assigned = assigned_input_files[input_name]
                    else:
                        assigned = "(original)"
                    print("      %s" % assigned)
=======
            for input_name, f in sorted(iteritems(config.inputs_outputs)):
                if not f.read_runs:
                    continue
                if args.verbosity >= 2:
                    print("    %s (%s)" % (input_name, f.path))
                else:
                    print("    %s" % input_name)

                assigned = assigned_input_files.get(input_name)
                if assigned is None:
                    assigned = "(original)"
                elif assigned is False:
                    assigned = "(not created)"
                elif assigned is True:
                    assigned = "(generated)"
                else:
                    assert isinstance(assigned, (bytes, unicode_))
                print("      %s" % assigned)
>>>>>>> e6058e27
        else:
            print("Input files: none")

        if any(f.write_runs for f in itervalues(config.inputs_outputs)):
            print("Output files:")
<<<<<<< HEAD
            for output_name, f in iteritems(config.inputs_outputs):
                if f.write_runs and file_filter(f):
=======
            for output_name, f in sorted(iteritems(config.inputs_outputs)):
                if f.write_runs:
>>>>>>> e6058e27
                    if args.verbosity >= 2:
                        print("    %s (%s)" % (output_name, f.path))
                    else:
                        print("    %s" % output_name)
        else:
            print("Output files: none")

    else:  # pack.is_file()
        # Reads info from a pack file
        config = load_config(pack)

        # Filter files by run
        if args.run is not None:
            file_filter.run = parse_run(config.runs, args.run)

        if any(f.read_runs for f in itervalues(config.inputs_outputs)):
            print("Input files:")
<<<<<<< HEAD
            for input_name, f in iteritems(config.inputs_outputs):
                if f.read_runs and file_filter(f):
=======
            for input_name, f in sorted(iteritems(config.inputs_outputs)):
                if f.read_runs:
>>>>>>> e6058e27
                    if args.verbosity >= 2:
                        print("    %s (%s)" % (input_name, f.path))
                    else:
                        print("    %s" % input_name)
        else:
            print("Input files: none")

        if any(f.write_runs for f in itervalues(config.inputs_outputs)):
            print("Output files:")
<<<<<<< HEAD
            for output_name, f in iteritems(config.inputs_outputs):
                if f.write_runs and file_filter(f):
=======
            for output_name, f in sorted(iteritems(config.inputs_outputs)):
                if f.write_runs:
>>>>>>> e6058e27
                    if args.verbosity >= 2:
                        print("    %s (%s)" % (output_name, f.path))
                    else:
                        print("    %s" % output_name)
        else:
            print("Output files: none")


def setup_info(parser, **kwargs):
    """Prints out some information about a pack
    """
    parser.add_argument('pack', nargs=1,
                        help="Pack to read")
    parser.set_defaults(func=print_info)


def setup_showfiles(parser, **kwargs):
    """Prints out input and output file names
    """
    parser.add_argument('pack', nargs=1,
                        help="Pack or directory to read from")
    parser.add_argument('run', nargs=argparse.OPTIONAL,
                        help="Run whose input and output files will be listed")
    parser.set_defaults(func=showfiles)<|MERGE_RESOLUTION|>--- conflicted
+++ resolved
@@ -23,13 +23,8 @@
 from reprounzip.common import RPZPack, load_config as load_config_file
 from reprounzip.main import unpackers
 from reprounzip.unpackers.common import load_config, COMPAT_OK, COMPAT_MAYBE, \
-<<<<<<< HEAD
-    COMPAT_NO, UsageError, shell_escape
-from reprounzip.utils import iteritems, itervalues, hsize
-=======
-    COMPAT_NO, shell_escape, metadata_read
+    COMPAT_NO, UsageError, shell_escape, metadata_read
 from reprounzip.utils import iteritems, itervalues, unicode_, hsize
->>>>>>> e6058e27
 
 
 def print_info(args):
@@ -231,50 +226,30 @@
 
         if any(f.read_runs for f in itervalues(config.inputs_outputs)):
             print("Input files:")
-<<<<<<< HEAD
-            for input_name, f in iteritems(config.inputs_outputs):
+            for input_name, f in sorted(iteritems(config.inputs_outputs)):
                 if f.read_runs and file_filter(f):
                     if args.verbosity >= 2:
                         print("    %s (%s)" % (input_name, f.path))
                     else:
                         print("    %s" % input_name)
-                    if assigned_input_files.get(input_name) is not None:
-                        assigned = assigned_input_files[input_name]
-                    else:
+
+                    assigned = assigned_input_files.get(input_name)
+                    if assigned is None:
                         assigned = "(original)"
+                    elif assigned is False:
+                        assigned = "(not created)"
+                    elif assigned is True:
+                        assigned = "(generated)"
+                    else:
+                        assert isinstance(assigned, (bytes, unicode_))
                     print("      %s" % assigned)
-=======
-            for input_name, f in sorted(iteritems(config.inputs_outputs)):
-                if not f.read_runs:
-                    continue
-                if args.verbosity >= 2:
-                    print("    %s (%s)" % (input_name, f.path))
-                else:
-                    print("    %s" % input_name)
-
-                assigned = assigned_input_files.get(input_name)
-                if assigned is None:
-                    assigned = "(original)"
-                elif assigned is False:
-                    assigned = "(not created)"
-                elif assigned is True:
-                    assigned = "(generated)"
-                else:
-                    assert isinstance(assigned, (bytes, unicode_))
-                print("      %s" % assigned)
->>>>>>> e6058e27
         else:
             print("Input files: none")
 
         if any(f.write_runs for f in itervalues(config.inputs_outputs)):
             print("Output files:")
-<<<<<<< HEAD
-            for output_name, f in iteritems(config.inputs_outputs):
+            for output_name, f in sorted(iteritems(config.inputs_outputs)):
                 if f.write_runs and file_filter(f):
-=======
-            for output_name, f in sorted(iteritems(config.inputs_outputs)):
-                if f.write_runs:
->>>>>>> e6058e27
                     if args.verbosity >= 2:
                         print("    %s (%s)" % (output_name, f.path))
                     else:
@@ -292,13 +267,8 @@
 
         if any(f.read_runs for f in itervalues(config.inputs_outputs)):
             print("Input files:")
-<<<<<<< HEAD
-            for input_name, f in iteritems(config.inputs_outputs):
+            for input_name, f in sorted(iteritems(config.inputs_outputs)):
                 if f.read_runs and file_filter(f):
-=======
-            for input_name, f in sorted(iteritems(config.inputs_outputs)):
-                if f.read_runs:
->>>>>>> e6058e27
                     if args.verbosity >= 2:
                         print("    %s (%s)" % (input_name, f.path))
                     else:
@@ -308,13 +278,8 @@
 
         if any(f.write_runs for f in itervalues(config.inputs_outputs)):
             print("Output files:")
-<<<<<<< HEAD
-            for output_name, f in iteritems(config.inputs_outputs):
+            for output_name, f in sorted(iteritems(config.inputs_outputs)):
                 if f.write_runs and file_filter(f):
-=======
-            for output_name, f in sorted(iteritems(config.inputs_outputs)):
-                if f.write_runs:
->>>>>>> e6058e27
                     if args.verbosity >= 2:
                         print("    %s (%s)" % (output_name, f.path))
                     else:
