# Copyright (C) 2014-2017 New York University
# This file is part of ReproZip which is released under the Revised BSD License
# See file LICENSE for full license details.

"""Retrieve parameters from online source.

Most unpackers require some parameters that are likely to change on a different
schedule from ReproZip's releases. To account for that, ReproZip downloads a
"parameter file", which is just a JSON with a bunch of parameters.

In there you will find things like the address of some binaries that are
downloaded from the web (busybox), and the name of Vagrant boxes and Docker
images for various operating systems.
"""

from distutils.version import LooseVersion
import json
import logging
import os

from reprounzip.common import get_reprozip_ca_certificate
from reprounzip.utils import download_file


logger = logging.getLogger('reprounzip')


parameters = None


def update_parameters():
    """Try to download a new version of the parameter file.
    """
    global parameters
    if parameters is not None:
        return

    url = 'https://stats.reprozip.org/parameters/'
    env_var = os.environ.get('REPROZIP_PARAMETERS')
    if env_var and (
            env_var.startswith('http://') or env_var.startswith('https://')):
        # This is only used for testing
        # Note that this still expects the ReproZip CA
        url = env_var
    elif env_var not in (None, '', '1', 'on', 'enabled', 'yes', 'true'):
        parameters = _bundled_parameters
        return

    try:
        from reprounzip.main import __version__ as version
        filename = download_file(
            '%s%s' % (url, version),
            None,
            cachename='parameters.json',
            ssl_verify=get_reprozip_ca_certificate().path)
    except Exception:
        logger.info("Can't download parameters.json, using bundled "
                    "parameters")
    else:
        try:
            with filename.open() as fp:
                parameters = json.load(fp)
        except ValueError:
            logger.info("Downloaded parameters.json doesn't load, using "
                        "bundled parameters")
            try:
                filename.remove()
            except OSError:
                pass
        else:
            ver = LooseVersion(parameters.get('version', '1.0'))
            if LooseVersion('1.1') <= ver < LooseVersion('3.0'):
                return
            else:
                logger.info("parameters.json has incompatible version %s, "
                            "using bundled parameters", ver)

    parameters = _bundled_parameters


def get_parameter(section):
    """Get a parameter from the downloaded or default parameter file.
    """
    if parameters is None:
        update_parameters()

    return parameters.get(section, None)


_bundled_parameters = {
    "version": "2.0.0",
    "busybox_url": {
        "x86_64": "https://s3.amazonaws.com/reprozip-files/busybox-x86_64",
        "i686": "https://s3.amazonaws.com/reprozip-files/busybox-i686"
    },
<<<<<<< HEAD
=======
    "rpzsudo_url": {
        "x86_64": "https://github.com/remram44/static-sudo/releases/download/"
                  "current/rpzsudo-x86_64",
        "i686": "https://github.com/remram44/static-sudo/releases/download/"
                "current/rpzsudo-i686"
    },
    "rpztar_url": {
        "x86_64": "https://github.com/remram44/rpztar/releases/download/"
                  "v1/rpztar-x86_64",
        "i686": "https://github.com/remram44/rpztar/releases/download/"
                "v1/rpztar-i686"
    },
>>>>>>> 5280e7c7
    "docker_images": {
        "default": {
            "distribution": "debian",
            "image": "debian:stretch",
            "name": "Debian 9 'Stretch'"
        },
        "images": [
            {
                "name": "^ubuntu$",
                "versions": [
                    {
                        "version": "^12\\.04$",
                        "distribution": "ubuntu",
                        "image": "ubuntu:12.04",
                        "name": "Ubuntu 12.04 'Precise'"
                    },
                    {
                        "version": "^14\\.04$",
                        "distribution": "ubuntu",
                        "image": "ubuntu:14.04",
                        "name": "Ubuntu 14.04 'Trusty'"
                    },
                    {
                        "version": "^14\\.10$",
                        "distribution": "ubuntu",
                        "image": "ubuntu:14.10",
                        "name": "Ubuntu 14.10 'Utopic'"
                    },
                    {
                        "version": "^15\\.04$",
                        "distribution": "ubuntu",
                        "image": "ubuntu:15.04",
                        "name": "Ubuntu 15.04 'Vivid'"
                    },
                    {
                        "version": "^15\\.10$",
                        "distribution": "ubuntu",
                        "image": "ubuntu:15.10",
                        "name": "Ubuntu 15.10 'Wily'"
                    },
                    {
                        "version": "^16\\.04$",
                        "distribution": "ubuntu",
                        "image": "ubuntu:16.04",
                        "name": "Ubuntu 16.04 'Xenial'"
                    },
                    {
                        "version": "^16\\.10$",
                        "distribution": "ubuntu",
                        "image": "ubuntu:16.10",
                        "name": "Ubuntu 16.10 'Yakkety'"
                    },
                    {
                        "version": "^17\\.04$",
                        "distribution": "ubuntu",
                        "image": "ubuntu:17.04",
                        "name": "Ubuntu 17.04 'Zesty'"
                    },
                    {
                        "version": "^17\\.10$",
                        "distribution": "ubuntu",
                        "image": "ubuntu:17.10",
                        "name": "Ubuntu 17.10 'Artful'"
                    },
                    {
                        "version": "^18\\.04$",
                        "distribution": "ubuntu",
                        "image": "ubuntu:18.04",
                        "name": "Ubuntu 18.04 'Bionic'"
                    },
                    {
                        "version": "^18\\.10$",
                        "distribution": "ubuntu",
                        "image": "ubuntu:18.10",
                        "name": "Ubuntu 18.10 'Cosmic'"
                    },
                    {
                        "version": "^19\\.04$",
                        "distribution": "ubuntu",
                        "image": "ubuntu:19.04",
                        "name": "Ubuntu 19.04 'Disco'"
                    }
                ],
                "default": {
                    "distribution": "ubuntu",
                    "image": "ubuntu:19.04",
                    "name": "Ubuntu 19.04 'Disco'"
                }
            },
            {
                "name": "^debian$",
                "versions": [
                    {
                        "version": "^(6(\\.|$))|(squeeze)",
                        "distribution": "debian",
                        "image": "debian:squeeze",
                        "name": "Debian 6 'Squeeze'"
                    },
                    {
                        "version": "^(7(\\.|$))|(wheezy)",
                        "distribution": "debian",
                        "image": "debian:wheezy",
                        "name": "Debian 7 'Wheezy'"
                    },
                    {
                        "version": "^(8(\\.|$))|(jessie)",
                        "distribution": "debian",
                        "image": "debian:jessie",
                        "name": "Debian 8 'Jessie'"
                    },
                    {
                        "version": "^(9(\\.|$))|(stretch)",
                        "distribution": "debian",
                        "image": "debian:stretch",
                        "name": "Debian 9 'Stretch'"
                    },
                    {
                        "version": "^(10(\\.|$))|(buster)",
                        "distribution": "debian",
                        "image": "debian:buster",
                        "name": "Debian 10 'Buster'"
                    }
                ],
                "default": {
                    "distribution": "debian",
                    "image": "debian:stretch",
                    "name": "Debian 9 'Stretch'"
                }
            },
            {
                "name": "^centos( linux)?$",
                "versions": [
                    {
                        "version": "^5(\\.|$)",
                        "distribution": "centos",
                        "image": "centos:centos5",
                        "name": "CentOS 5"
                    },
                    {
                        "version": "^6(\\.|$)",
                        "distribution": "centos",
                        "image": "centos:centos6",
                        "name": "CentOS 6"
                    },
                    {
                        "version": "^7(\\.|$)",
                        "distribution": "centos",
                        "image": "centos:centos7",
                        "name": "CentOS 7"
                    }
                ],
                "default": {
                    "distribution": "centos",
                    "image": "centos:centos7",
                    "name": "CentOS 7"
                }
            },
            {
                "name": "^fedora$",
                "versions": [
                    {
                        "version": "^20$",
                        "distribution": "fedora",
                        "image": "fedora:20",
                        "name": "Fedora 20"
                    },
                    # Fedora 21-24 omitted because they don't include tar
                    {
                        "version": "^25$",
                        "distribution": "fedora",
                        "image": "fedora:25",
                        "name": "Fedora 25"
                    },
                    {
                        "version": "^26$",
                        "distribution": "fedora",
                        "image": "fedora:26",
                        "name": "Fedora 26"
                    },
                    {
                        "version": "^27$",
                        "distribution": "fedora",
                        "image": "fedora:27",
                        "name": "Fedora 27"
                    },
                    {
                        "version": "^28$",
                        "distribution": "fedora",
                        "image": "fedora:28",
                        "name": "Fedora 28"
                    },
                    {
                        "version": "^29$",
                        "distribution": "fedora",
                        "image": "fedora:29",
                        "name": "Fedora 29"
                    }
                ],
                "default": {
                    "distribution": "fedora",
                    "image": "fedora:29",
                    "name": "Fedora 29"
                }
            }
        ]
    },
    "vagrant_boxes": {
        "default": {
            "i686": {
                "distribution": "debian",
                "box": "remram/debian-10-i386",
                "name": "Debian 10 'Buster'"
            },
            "x86_64": {
                "distribution": "debian",
                "box": "bento/debian-10",
                "name": "Debian 10 'Buster'"
            }
        },
        "boxes": [
            {
                "name": "^ubuntu$",
                "versions": [
                    {
                        "version": "^12\\.04$",
                        "distribution": "ubuntu",
                        "architectures": {
                            "i686": "hashicorp/precise32",
                            "x86_64": "hashicorp/precise64"
                        },
                        "name": "Ubuntu 12.04 'Precise'"
                    },
                    {
                        "version": "^14\\.04$",
                        "distribution": "ubuntu",
                        "architectures": {
                            "i686": "ubuntu/trusty32",
                            "x86_64": "ubuntu/trusty64"
                        },
                        "name": "Ubuntu 14.04 'Trusty'"
                    },
                    {
                        "version": "^15\\.04$",
                        "distribution": "ubuntu",
                        "architectures": {
                            "i686": "bento/ubuntu-15.04-i386",
                            "x86_64": "bento/ubuntu-15.04"
                        },
                        "name": "Ubuntu 15.04 'Vivid'"
                    },
                    {
                        "version": "^15\\.10$",
                        "distribution": "ubuntu",
                        "architectures": {
                            "i686": "bento/ubuntu-15.10-i386",
                            "x86_64": "bento/ubuntu-15.10"
                        },
                        "name": "Ubuntu 15.10 'Wily'"
                    },
                    {
                        "version": "^16\\.04$",
                        "distribution": "ubuntu",
                        "architectures": {
                            "i686": "bento/ubuntu-16.04-i386",
                            "x86_64": "bento/ubuntu-16.04"
                        },
                        "name": "Ubuntu 16.04 'Xenial'"
                    },
                    {
                        "version": "^16\\.10$",
                        "distribution": "ubuntu",
                        "architectures": {
                            "i686": "bento/ubuntu-16.10-i386",
                            "x86_64": "bento/ubuntu-16.10"
                        },
                        "name": "Ubuntu 16.10 'Yakkety'"
                    },
                    {
                        "version": "^17\\.04$",
                        "distribution": "ubuntu",
                        "architectures": {
                            "i686": "bento/ubuntu-17.04-i386",
                            "x86_64": "bento/ubuntu-17.04"
                        },
                        "name": "Ubuntu 17.04 'Zesty'"
                    },
                    {
                        "version": "^17\\.10$",
                        "distribution": "ubuntu",
                        "architectures": {
                            "i686": "bento/ubuntu-17.10-i386",
                            "x86_64": "bento/ubuntu-17.10"
                        },
                        "name": "Ubuntu 17.10 'Artful'"
                    },
                    {
                        "version": "^18\\.04$",
                        "distribution": "ubuntu",
                        "architectures": {
                            "x86_64": "bento/ubuntu-18.04"
                        },
                        "name": "Ubuntu 18.04 'Bionic'"
                    },
                    {
                        "version": "^18\\.10$",
                        "distribution": "ubuntu",
                        "architectures": {
                            "x86_64": "bento/ubuntu-18.10"
                        },
                        "name": "Ubuntu 18.10 'Bionic'"
                    },
                    {
                        "version": "^19\\.04$",
                        "distribution": "ubuntu",
                        "architectures": {
                            "x86_64": "bento/ubuntu-19.04"
                        },
                        "name": "Ubuntu 19.04 'Disco'"
                    },
                    {
                        "version": "^19\\.10",
                        "distribution": "ubuntu",
                        "architectures": {
                            "x86_64": "bento/ubuntu-19.10"
                        },
                        "name": "Ubuntu 19.10 'Eoan'"
                    },
                    {
                        "version": "^20\\.04$",
                        "distribution": "ubuntu",
                        "architectures": {
                            "x86_64": "bento/ubuntu-20.04"
                        },
                        "name": "Ubuntu 20.04 'Focal'"
                    },
                    {
                        "version": "^20\\.10",
                        "distribution": "ubuntu",
                        "architectures": {
                            "x86_64": "bento/ubuntu-20.10"
                        },
                        "name": "Ubuntu 20.10 'Groovy'"
                    }
                ],
                "default": {
                    "i686": {
                        "distribution": "ubuntu",
                        "box": "bento/ubuntu-17.04-i386",
                        "name": "Ubuntu 17.04 'Zesty'"
                    },
                    "x86_64": {
                        "distribution": "ubuntu",
                        "box": "bento/ubuntu-20.04",
                        "name": "Ubuntu 20.04 'Focal'"
                    }
                }
            },
            {
                "name": "^debian$",
                "versions": [
                    {
                        "version": "^(7(\\.|$))|(wheezy)",
                        "distribution": "debian",
                        "architectures": {
                            "i686": "bento/debian-7.11-i386",
                            "x86_64": "bento/debian-7"
                        },
                        "name": "Debian 7 'Wheezy'"
                    },
                    {
                        "version": "^(8(\\.|$))|(jessie)",
                        "distribution": "debian",
                        "architectures": {
                            "i686": "remram/debian-8-i386",
                            "x86_64": "remram/debian-8-amd64"
                        },
                        "name": "Debian 8 'Jessie'"
                    },
                    {
                        "version": "^(9(\\.|$))|(stretch)",
                        "distribution": "debian",
                        "architectures": {
                            "i686": "remram/debian-9-i386",
                            "x86_64": "remram/debian-9-amd64"
                        },
                        "name": "Debian 9 'Stretch'"
                    },
                    {
                        "version": "^(10(\\.|$))|(buster)",
                        "distribution": "debian",
                        "architectures": {
                            "i686": "remram/debian-10-i386",
                            "x86_64": "bento/debian-10"
                        },
                        "name": "Debian 10 'Buster'"
                    }
                ],
                "default": {
                    "i686": {
                        "distribution": "debian",
                        "box": "remram/debian-10-i386",
                        "name": "Debian 10 'Buster'"
                    },
                    "x86_64": {
                        "distribution": "debian",
                        "box": "bento/debian-10",
                        "name": "Debian 10 'Buster'"
                    }
                }
            },
            {
                "name": "^centos( linux)?$",
                "versions": [
                    {
                        "version": "^5\\.",
                        "distribution": "centos",
                        "architectures": {
                            "i686": "bento/centos-5.11-i386",
                            "x86_64": "bento/centos-5.11"
                        },
                        "name": "CentOS 5.11"
                    },
                    {
                        "version": "^6\\.",
                        "distribution": "centos",
                        "architectures": {
                            "i686": "bento/centos-6.10-i386",
                            "x86_64": "bento/centos-6.10"
                        },
                        "name": "CentOS 6.10"
                    },
                    {
                        "version": "^7\\.",
                        "distribution": "centos",
                        "architectures": {
                            "i686": "remram/centos-7-i386",
                            "x86_64": "bento/centos-7.6"
                        },
                        "name": "CentOS 7.6"
                    },
                    {
                        "version": "^8\\.",
                        "distribution": "centos",
                        "architectures": {
                            "x86_64": "bento/centos-8"
                        },
                        "name": "CentOS 8"
                    }
                ],
                "default": {
                    "i686": {
                        "distribution": "centos",
                        "box": "remram/centos-7-i386",
                        "name": "CentOS 7"
                    },
                    "x86_64": {
                        "distribution": "centos",
                        "box": "bento/centos-8",
                        "name": "CentOS 8"
                    }
                }
            },
            {
                "name": "^fedora$",
                "versions": [
                    {
                        "version": "^22$",
                        "distribution": "fedora",
                        "architectures": {
                            "i686": "remram/fedora-22-i386",
                            "x86_64": "remram/fedora-22-amd64"
                        },
                        "name": "Fedora 22"
                    },
                    {
                        "version": "^23$",
                        "distribution": "fedora",
                        "architectures": {
                            "i686": "remram/fedora-23-i386",
                            "x86_64": "remram/fedora-23-amd64"
                        },
                        "name": "Fedora 23"
                    },
                    {
                        "version": "^24$",
                        "distribution": "fedora",
                        "architectures": {
                            "i686": "remram/fedora-24-i386",
                            "x86_64": "remram/fedora-24-amd64"
                        },
                        "name": "Fedora 24"
                    },
                    {
                        "version": "^25$",
                        "distribution": "fedora",
                        "architectures": {
                            "x86_64": "bento/fedora-25"
                        },
                        "name": "Fedora 25"
                    },
                    {
                        "version": "^26$",
                        "distribution": "fedora",
                        "architectures": {
                            "x86_64": "bento/fedora-26"
                        },
                        "name": "Fedora 26"
                    },
                    {
                        "version": "^27$",
                        "distribution": "fedora",
                        "architectures": {
                            "x86_64": "bento/fedora-27"
                        },
                        "name": "Fedora 27"
                    },
                    {
                        "version": "^28$",
                        "distribution": "fedora",
                        "architectures": {
                            "x86_64": "bento/fedora-28"
                        },
                        "name": "Fedora 28"
                    },
                    {
                        "version": "^29$",
                        "distribution": "fedora",
                        "architectures": {
                            "x86_64": "bento/fedora-29"
                        },
                        "name": "Fedora 29"
                    },
                    {
                        "version": "^30",
                        "distribution": "fedora",
                        "architectures": {
                            "x86_64": "bento/fedora-30"
                        },
                        "name": "Fedora 30"
                    },
                    {
                        "version": "^31",
                        "distribution": "fedora",
                        "architectures": {
                            "x86_64": "bento/fedora-31"
                        },
                        "name": "Fedora 31"
                    },
                    {
                        "version": "^32",
                        "distribution": "fedora",
                        "architectures": {
                            "x86_64": "bento/fedora-32"
                        },
                        "name": "Fedora 32"
                    },
                    {
                        "version": "^33",
                        "distribution": "fedora",
                        "architectures": {
                            "x86_64": "bento/fedora-33"
                        },
                        "name": "Fedora 33"
                    }
                ],
                "default": {
                    "i686": {
                        "distribution": "fedora",
                        "box": "remram/fedora-24-i386",
                        "name": "Fedora 24"
                    },
                    "x86_64": {
                        "distribution": "fedora",
                        "box": "bento/fedora-33",
                        "name": "Fedora 33"
                    }
                }
            }
        ]
    },
    "vagrant_boxes_x": {
        "default": {
            "i686": {
                "distribution": "debian",
                "box": "remram/debian-8-amd64-x",
                "name": "Debian 8 'Jessie'"
            },
            "x86_64": {
                "distribution": "debian",
                "box": "remram/debian-8-amd64-x",
                "name": "Debian 8 'Jessie'"
            }
        },
        "boxes": [
            {
                "name": "^ubuntu$",
                "versions": [
                    {
                        "version": "^16\\.04$",
                        "distribution": "ubuntu",
                        "architectures": {
                            "i686": "remram/ubuntu-1604-amd64-x",
                            "x86_64": "remram/ubuntu-1604-amd64-x"
                        },
                        "name": "Ubuntu 16.04 'Xenial'"
                    }
                ],
                "default": {
                    "i686": {
                        "distribution": "ubuntu",
                        "box": "remram/ubuntu-1604-amd64-x",
                        "name": "Ubuntu 16.04 'Xenial'"
                    },
                    "x86_64": {
                        "distribution": "ubuntu",
                        "box": "remram/ubuntu-1604-amd64-x",
                        "name": "Ubuntu 16.04 'Xenial'"
                    }
                }
            },
            {
                "name": "^debian$",
                "versions": [
                    {
                        "version": "^(8(\\.|$))|(jessie)",
                        "distribution": "debian",
                        "architectures": {
                            "i686": "remram/debian-8-amd64-x",
                            "x86_64": "remram/debian-8-amd64-x"
                        },
                        "name": "Debian 8 'Jessie'"
                    }
                ],
                "default": {
                    "i686": {
                        "distribution": "debian",
                        "box": "remram/debian-8-amd64-x",
                        "name": "Debian 8 'Jessie'"
                    },
                    "x86_64": {
                        "distribution": "debian",
                        "box": "remram/debian-8-amd64-x",
                        "name": "Debian 8 'Jessie'"
                    }
                }
            }
        ]
    }
}<|MERGE_RESOLUTION|>--- conflicted
+++ resolved
@@ -93,21 +93,12 @@
         "x86_64": "https://s3.amazonaws.com/reprozip-files/busybox-x86_64",
         "i686": "https://s3.amazonaws.com/reprozip-files/busybox-i686"
     },
-<<<<<<< HEAD
-=======
-    "rpzsudo_url": {
-        "x86_64": "https://github.com/remram44/static-sudo/releases/download/"
-                  "current/rpzsudo-x86_64",
-        "i686": "https://github.com/remram44/static-sudo/releases/download/"
-                "current/rpzsudo-i686"
-    },
     "rpztar_url": {
         "x86_64": "https://github.com/remram44/rpztar/releases/download/"
                   "v1/rpztar-x86_64",
         "i686": "https://github.com/remram44/rpztar/releases/download/"
                 "v1/rpztar-i686"
     },
->>>>>>> 5280e7c7
     "docker_images": {
         "default": {
             "distribution": "debian",
