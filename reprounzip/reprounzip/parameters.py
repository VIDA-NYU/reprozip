# Copyright (C) 2014-2017 New York University
# This file is part of ReproZip which is released under the Revised BSD License
# See file LICENSE for full license details.

"""Retrieve parameters from online source.

Most unpackers require some parameters that are likely to change on a different
schedule from ReproZip's releases. To account for that, ReproZip downloads a
"parameter file", which is just a JSON with a bunch of parameters.

In there you will find things like the address of some binaries that are
downloaded from the web (rpzsudo and busybox), and the name of Vagrant boxes
and Docker images for various operating systems.
"""

from __future__ import division, print_function, unicode_literals

from distutils.version import LooseVersion
import json
import logging
import os

from reprounzip.common import get_reprozip_ca_certificate
from reprounzip.utils import download_file


logger = logging.getLogger('reprounzip')


parameters = None


def update_parameters():
    """Try to download a new version of the parameter file.
    """
    global parameters
    if parameters is not None:
        return

    url = 'https://stats.reprozip.org/parameters/'
    env_var = os.environ.get('REPROZIP_PARAMETERS')
    if env_var and (
            env_var.startswith('http://') or env_var.startswith('https://')):
        # This is only used for testing
        # Note that this still expects the ReproZip CA
        url = env_var
    elif env_var not in (None, '', '1', 'on', 'enabled', 'yes', 'true'):
        parameters = _bundled_parameters
        return

    try:
        from reprounzip.main import __version__ as version
        filename = download_file(
            '%s%s' % (url, version),
            None,
            cachename='parameters.json',
            ssl_verify=get_reprozip_ca_certificate().path)
    except Exception:
        logger.info("Can't download parameters.json, using bundled "
                    "parameters")
    else:
        try:
            with filename.open() as fp:
                parameters = json.load(fp)
        except ValueError:
            logger.info("Downloaded parameters.json doesn't load, using "
                        "bundled parameters")
            try:
                filename.remove()
            except OSError:
                pass
        else:
            ver = LooseVersion(parameters.get('version', '1.0'))
            if LooseVersion('1.1') <= ver < LooseVersion('1.2'):
                return
            else:
                logger.info("parameters.json has incompatible version %s, "
                            "using bundled parameters", ver)

    parameters = _bundled_parameters


def get_parameter(section):
    """Get a parameter from the downloaded or default parameter file.
    """
    if parameters is None:
        update_parameters()

    return parameters.get(section, None)


_bundled_parameters = {
    "version": "1.1.0",
    "busybox_url": {
        "x86_64": "https://s3.amazonaws.com/reprozip-files/busybox-x86_64",
        "i686": "https://s3.amazonaws.com/reprozip-files/busybox-i686"
    },
    "rpzsudo_url": {
        "x86_64": "https://github.com/remram44/static-sudo/releases/download/"
                  "current/rpzsudo-x86_64",
        "i686": "https://github.com/remram44/static-sudo/releases/download/"
                "current/rpzsudo-i686"
    },
    "docker_images": {
        "default": {
            "distribution": "debian",
            "image": "debian:stretch",
            "name": "Debian 9 'Stretch'"
        },
        "images": [
            {
                "name": "^ubuntu$",
                "versions": [
                    {
                        "version": "^12\\.04$",
                        "distribution": "ubuntu",
                        "image": "ubuntu:12.04",
                        "name": "Ubuntu 12.04 'Precise'"
                    },
                    {
                        "version": "^14\\.04$",
                        "distribution": "ubuntu",
                        "image": "ubuntu:14.04",
                        "name": "Ubuntu 14.04 'Trusty'"
                    },
                    {
                        "version": "^14\\.10$",
                        "distribution": "ubuntu",
                        "image": "ubuntu:14.10",
                        "name": "Ubuntu 14.10 'Utopic'"
                    },
                    {
                        "version": "^15\\.04$",
                        "distribution": "ubuntu",
                        "image": "ubuntu:15.04",
                        "name": "Ubuntu 15.04 'Vivid'"
                    },
                    {
                        "version": "^15\\.10$",
                        "distribution": "ubuntu",
                        "image": "ubuntu:15.10",
                        "name": "Ubuntu 15.10 'Wily'"
                    },
                    {
                        "version": "^16\\.04$",
                        "distribution": "ubuntu",
                        "image": "ubuntu:16.04",
                        "name": "Ubuntu 16.04 'Xenial'"
                    },
                    {
                        "version": "^16\\.10$",
                        "distribution": "ubuntu",
                        "image": "ubuntu:16.10",
                        "name": "Ubuntu 16.10 'Yakkety'"
                    },
                    {
                        "version": "^17\\.04$",
                        "distribution": "ubuntu",
                        "image": "ubuntu:17.04",
                        "name": "Ubuntu 17.04 'Zesty'"
                    },
                    {
                        "version": "^17\\.10$",
                        "distribution": "ubuntu",
                        "image": "ubuntu:17.10",
                        "name": "Ubuntu 17.10 'Artful'"
                    },
                    {
                        "version": "^18\\.04$",
                        "distribution": "ubuntu",
                        "image": "ubuntu:18.04",
                        "name": "Ubuntu 18.04 'Bionic'"
                    },
                    {
                        "version": "^18\\.10$",
                        "distribution": "ubuntu",
                        "image": "ubuntu:18.10",
                        "name": "Ubuntu 18.10 'Cosmic'"
                    },
                    {
                        "version": "^19\\.04$",
                        "distribution": "ubuntu",
                        "image": "ubuntu:19.04",
                        "name": "Ubuntu 19.04 'Disco'"
                    }
                ],
                "default": {
                    "distribution": "ubuntu",
                    "image": "ubuntu:19.04",
                    "name": "Ubuntu 19.04 'Disco'"
                }
            },
            {
                "name": "^debian$",
                "versions": [
                    {
                        "version": "^(6(\\.|$))|(squeeze)",
                        "distribution": "debian",
                        "image": "debian:squeeze",
                        "name": "Debian 6 'Squeeze'"
                    },
                    {
                        "version": "^(7(\\.|$))|(wheezy)",
                        "distribution": "debian",
                        "image": "debian:wheezy",
                        "name": "Debian 7 'Wheezy'"
                    },
                    {
                        "version": "^(8(\\.|$))|(jessie)",
                        "distribution": "debian",
                        "image": "debian:jessie",
                        "name": "Debian 8 'Jessie'"
                    },
                    {
                        "version": "^(9(\\.|$))|(stretch)",
                        "distribution": "debian",
                        "image": "debian:stretch",
                        "name": "Debian 9 'Stretch'"
                    },
                    {
                        "version": "^(10(\\.|$))|(buster)",
                        "distribution": "debian",
                        "image": "debian:buster",
                        "name": "Debian 10 'Buster'"
                    }
                ],
                "default": {
                    "distribution": "debian",
                    "image": "debian:stretch",
                    "name": "Debian 9 'Stretch'"
                }
            },
            {
                "name": "^centos( linux)?$",
                "versions": [
                    {
                        "version": "^5(\\.|$)",
                        "distribution": "centos",
                        "image": "centos:centos5",
                        "name": "CentOS 5"
                    },
                    {
                        "version": "^6(\\.|$)",
                        "distribution": "centos",
                        "image": "centos:centos6",
                        "name": "CentOS 6"
                    },
                    {
                        "version": "^7(\\.|$)",
                        "distribution": "centos",
                        "image": "centos:centos7",
                        "name": "CentOS 7"
                    }
                ],
                "default": {
                    "distribution": "centos",
                    "image": "centos:centos7",
                    "name": "CentOS 7"
                }
            },
            {
                "name": "^fedora$",
                "versions": [
                    {
                        "version": "^20$",
                        "distribution": "fedora",
                        "image": "fedora:20",
                        "name": "Fedora 20"
                    },
                    # Fedora 21-24 omitted because they don't include tar
                    {
                        "version": "^25$",
                        "distribution": "fedora",
                        "image": "fedora:25",
                        "name": "Fedora 25"
                    },
                    {
                        "version": "^26$",
                        "distribution": "fedora",
                        "image": "fedora:26",
                        "name": "Fedora 26"
                    },
                    {
                        "version": "^27$",
                        "distribution": "fedora",
                        "image": "fedora:27",
                        "name": "Fedora 27"
                    },
                    {
                        "version": "^28$",
                        "distribution": "fedora",
                        "image": "fedora:28",
                        "name": "Fedora 28"
                    },
                    {
                        "version": "^29$",
                        "distribution": "fedora",
                        "image": "fedora:29",
                        "name": "Fedora 29"
                    }
                ],
                "default": {
                    "distribution": "fedora",
                    "image": "fedora:29",
                    "name": "Fedora 29"
                }
            }
        ]
    },
    "vagrant_boxes": {
        "default": {
            "distribution": "debian",
            "architectures": {
                "i686": "remram/debian-8-i386",
                "x86_64": "remram/debian-8-amd64"
            },
            "name": "Debian 8 'Jessie'"
        },
        "boxes": [
            {
                "name": "^ubuntu$",
                "versions": [
                    {
                        "version": "^12\\.04$",
                        "distribution": "ubuntu",
                        "architectures": {
                            "i686": "hashicorp/precise32",
                            "x86_64": "hashicorp/precise64"
                        },
                        "name": "Ubuntu 12.04 'Precise'"
                    },
                    {
                        "version": "^14\\.04$",
                        "distribution": "ubuntu",
                        "architectures": {
                            "i686": "ubuntu/trusty32",
                            "x86_64": "ubuntu/trusty64"
                        },
                        "name": "Ubuntu 14.04 'Trusty'"
                    },
                    {
                        "version": "^15\\.04$",
                        "distribution": "ubuntu",
                        "architectures": {
                            "i686": "bento/ubuntu-15.04-i386",
                            "x86_64": "bento/ubuntu-15.04"
                        },
                        "name": "Ubuntu 15.04 'Vivid'"
                    },
                    {
                        "version": "^15\\.10$",
                        "distribution": "ubuntu",
                        "architectures": {
                            "i686": "bento/ubuntu-15.10-i386",
                            "x86_64": "bento/ubuntu-15.10"
                        },
                        "name": "Ubuntu 15.10 'Wily'"
                    },
                    {
                        "version": "^16\\.04$",
                        "distribution": "ubuntu",
                        "architectures": {
                            "i686": "bento/ubuntu-16.04-i386",
                            "x86_64": "bento/ubuntu-16.04"
                        },
                        "name": "Ubuntu 16.04 'Xenial'"
                    },
                    {
                        "version": "^16\\.10$",
                        "distribution": "ubuntu",
                        "architectures": {
                            "i686": "bento/ubuntu-16.10-i386",
                            "x86_64": "bento/ubuntu-16.10"
                        },
                        "name": "Ubuntu 16.10 'Yakkety'"
                    },
                    {
                        "version": "^17\\.04$",
                        "distribution": "ubuntu",
                        "architectures": {
                            "i686": "bento/ubuntu-17.04-i386",
                            "x86_64": "bento/ubuntu-17.04"
                        },
                        "name": "Ubuntu 17.04 'Zesty'"
                    },
                    {
                        "version": "^17\\.10$",
                        "distribution": "ubuntu",
                        "architectures": {
                            "i686": "bento/ubuntu-17.10-i386",
                            "x86_64": "bento/ubuntu-17.10"
                        },
                        "name": "Ubuntu 17.10 'Artful'"
                    },
                    {
                        "version": "^18\\.04$",
                        "distribution": "ubuntu",
                        "architectures": {
                            "x86_64": "bento/ubuntu-18.04"
                        },
                        "name": "Ubuntu 18.04 'Bionic'"
                    },
                    {
                        "version": "^18\\.10$",
                        "distribution": "ubuntu",
                        "architectures": {
                            "x86_64": "bento/ubuntu-18.10"
                        },
                        "name": "Ubuntu 18.10 'Bionic'"
                    },
                    {
                        "version": "^19\\.04$",
                        "distribution": "ubuntu",
                        "architectures": {
                            "x86_64": "bento/ubuntu-19.04"
                        },
                        "name": "Ubuntu 19.04 'Disco'"
                    },
                    {
                        "version": "^19\\.10",
                        "distribution": "ubuntu",
                        "architectures": {
                            "x86_64": "bento/ubuntu-19.10"
                        },
                        "name": "Ubuntu 19.10 'Eoan'"
                    },
                    {
                        "version": "^20\\.04$",
                        "distribution": "ubuntu",
                        "architectures": {
                            "x86_64": "bento/ubuntu-20.04"
                        },
                        "name": "Ubuntu 20.04 'Focal'"
                    },
                    {
                        "version": "^20\\.10",
                        "distribution": "ubuntu",
                        "architectures": {
                            "x86_64": "bento/ubuntu-20.10"
                        },
                        "name": "Ubuntu 20.10 'Groovy'"
                    }
                ],
                "default": {
                    "distribution": "ubuntu",
                    "architectures": {
                        "i686": "bento/ubuntu-17.04-i386",
                        "x86_64": "bento/ubuntu-20.04"
                    },
                    "name": "Ubuntu"
                }
            },
            {
                "name": "^debian$",
                "versions": [
                    {
                        "version": "^(7(\\.|$))|(wheezy)",
                        "distribution": "debian",
                        "architectures": {
                            "i686": "bento/debian-7.11-i386",
                            "x86_64": "bento/debian-7"
                        },
                        "name": "Debian 7 'Wheezy'"
                    },
                    {
                        "version": "^(8(\\.|$))|(jessie)",
                        "distribution": "debian",
                        "architectures": {
                            "i686": "remram/debian-8-i386",
                            "x86_64": "remram/debian-8-amd64"
                        },
                        "name": "Debian 8 'Jessie'"
                    },
                    {
                        "version": "^(9(\\.|$))|(stretch)",
                        "distribution": "debian",
                        "architectures": {
                            "i686": "remram/debian-9-i386",
                            "x86_64": "remram/debian-9-amd64"
                        },
                        "name": "Debian 9 'Stretch'"
                    },
                    {
                        "version": "^(10(\\.|$))|(buster)",
                        "distribution": "debian",
                        "architectures": {
                            "i686": "remram/debian-10-i386",
                            "x86_64": "bento/debian-10"
                        },
                        "name": "Debian 10 'Buster'"
                    }
                ],
                "default": {
                    "distribution": "debian",
                    "architectures": {
                        "i686": "remram/debian-10-i386",
                        "x86_64": "bento/debian-10"
                    },
                    "name": "Debian 10 'Buster'"
                }
            },
<<<<<<< HEAD
            {
                "name": "^centos( linux)?$",
=======
            "centos": {
                "versions": [
                    {
                        "version": "^5\\.",
                        "distribution": "centos",
                        "architectures": {
                            "i686": "bento/centos-5.11-i386",
                            "x86_64": "bento/centos-5.11"
                        },
                        "name": "CentOS 5.11"
                    },
                    {
                        "version": "^6\\.",
                        "distribution": "centos",
                        "architectures": {
                            "i686": "bento/centos-6.10-i386",
                            "x86_64": "bento/centos-6.10"
                        },
                        "name": "CentOS 6.10"
                    },
                    {
                        "version": "^7\\.",
                        "distribution": "centos",
                        "architectures": {
                            "i686": "remram/centos-7-i386",
                            "x86_64": "bento/centos-7.6"
                        },
                        "name": "CentOS 7.6"
                    },
                    {
                        "version": "^8\\.",
                        "distribution": "centos",
                        "architectures": {
                            "x86_64": "bento/centos-8"
                        },
                        "name": "CentOS 8"
                    }
                ],
                "default": {
                    "distribution": "centos",
                    "architectures": {
                        "i686": "remram/centos-7-i386",
                        "x86_64": "bento/centos-8"
                    },
                    "name": "CentOS"
                }
            },
            "centos linux": {
>>>>>>> f356ba0f
                "versions": [
                    {
                        "version": "^5\\.",
                        "distribution": "centos",
                        "architectures": {
                            "i686": "bento/centos-5.11-i386",
                            "x86_64": "bento/centos-5.11"
                        },
                        "name": "CentOS 5.11"
                    },
                    {
                        "version": "^6\\.",
                        "distribution": "centos",
                        "architectures": {
                            "i686": "bento/centos-6.10-i386",
                            "x86_64": "bento/centos-6.10"
                        },
                        "name": "CentOS 6.10"
                    },
                    {
                        "version": "^7\\.",
                        "distribution": "centos",
                        "architectures": {
                            "x86_64": "bento/centos-7.6"
                        },
                        "name": "CentOS 7.6"
                    },
                    {
                        "version": "^8\\.",
                        "distribution": "centos",
                        "architectures": {
                            "x86_64": "bento/centos-8"
                        },
                        "name": "CentOS 8"
                    }
                ],
                "default": {
                    "distribution": "centos",
                    "architectures": {
                        "i686": "remram/centos-7-i386",
                        "x86_64": "bento/centos-8"
                    },
                    "name": "CentOS"
                }
            },
            {
                "name": "^fedora$",
                "versions": [
                    {
                        "version": "^22$",
                        "distribution": "fedora",
                        "architectures": {
                            "i686": "remram/fedora-22-i386",
                            "x86_64": "remram/fedora-22-amd64"
                        },
                        "name": "Fedora 22"
                    },
                    {
                        "version": "^23$",
                        "distribution": "fedora",
                        "architectures": {
                            "i686": "remram/fedora-23-i386",
                            "x86_64": "remram/fedora-23-amd64"
                        },
                        "name": "Fedora 23"
                    },
                    {
                        "version": "^24$",
                        "distribution": "fedora",
                        "architectures": {
                            "i686": "remram/fedora-24-i386",
                            "x86_64": "remram/fedora-24-amd64"
                        },
                        "name": "Fedora 24"
                    },
                    {
                        "version": "^25$",
                        "distribution": "fedora",
                        "architectures": {
                            "x86_64": "bento/fedora-25"
                        },
                        "name": "Fedora 25"
                    },
                    {
                        "version": "^26$",
                        "distribution": "fedora",
                        "architectures": {
                            "x86_64": "bento/fedora-26"
                        },
                        "name": "Fedora 26"
                    },
                    {
                        "version": "^27$",
                        "distribution": "fedora",
                        "architectures": {
                            "x86_64": "bento/fedora-27"
                        },
                        "name": "Fedora 27"
                    },
                    {
                        "version": "^28$",
                        "distribution": "fedora",
                        "architectures": {
                            "x86_64": "bento/fedora-28"
                        },
                        "name": "Fedora 28"
                    },
                    {
                        "version": "^29$",
                        "distribution": "fedora",
                        "architectures": {
                            "x86_64": "bento/fedora-29"
                        },
                        "name": "Fedora 29"
                    },
                    {
                        "version": "^30",
                        "distribution": "fedora",
                        "architectures": {
                            "x86_64": "bento/fedora-30"
                        },
                        "name": "Fedora 30"
                    },
                    {
                        "version": "^31",
                        "distribution": "fedora",
                        "architectures": {
                            "x86_64": "bento/fedora-31"
                        },
                        "name": "Fedora 31"
                    },
                    {
                        "version": "^32",
                        "distribution": "fedora",
                        "architectures": {
                            "x86_64": "bento/fedora-32"
                        },
                        "name": "Fedora 32"
                    },
                    {
                        "version": "^33",
                        "distribution": "fedora",
                        "architectures": {
                            "x86_64": "bento/fedora-33"
                        },
                        "name": "Fedora 33"
                    }
                ],
                "default": {
                    "distribution": "fedora",
                    "architectures": {
                        "i686": "remram/fedora-24-i386",
                        "x86_64": "bento/fedora-33"
                    },
                    "name": "Fedora"
                }
            }
        ]
    },
    "vagrant_boxes_x": {
        "default": {
            "distribution": "debian",
            "architectures": {
                "i686": "remram/debian-8-amd64-x",
                "x86_64": "remram/debian-8-amd64-x"
            },
            "name": "Debian 8 'Jessie'"
        },
        "boxes": [
            {
                "name": "^ubuntu$",
                "versions": [
                    {
                        "version": "^16\\.04$",
                        "distribution": "ubuntu",
                        "architectures": {
                            "i686": "remram/ubuntu-1604-amd64-x",
                            "x86_64": "remram/ubuntu-1604-amd64-x"
                        },
                        "name": "Ubuntu 16.04 'Xenial'"
                    }
                ],
                "default": {
                    "distribution": "ubuntu",
                    "architectures": {
                        "i686": "remram/ubuntu-1604-amd64-x",
                        "x86_64": "remram/ubuntu-1604-amd64-x"
                    },
                    "name": "Ubuntu 16.04 'Xenial'"
                }
            },
            {
                "name": "^debian$",
                "versions": [
                    {
                        "version": "^(8(\\.|$))|(jessie)",
                        "distribution": "debian",
                        "architectures": {
                            "i686": "remram/debian-8-amd64-x",
                            "x86_64": "remram/debian-8-amd64-x"
                        },
                        "name": "Debian 8 'Jessie'"
                    }
                ],
                "default": {
                    "distribution": "debian",
                    "architectures": {
                        "i686": "remram/debian-8-amd64-x",
                        "x86_64": "remram/debian-8-amd64-x"
                    },
                    "name": "Debian 8 'Jessie'"
                }
            }
        ]
    }
}<|MERGE_RESOLUTION|>--- conflicted
+++ resolved
@@ -311,10 +311,10 @@
         "default": {
             "distribution": "debian",
             "architectures": {
-                "i686": "remram/debian-8-i386",
-                "x86_64": "remram/debian-8-amd64"
-            },
-            "name": "Debian 8 'Jessie'"
+                "i686": "remram/debian-10-i386",
+                "x86_64": "bento/debian-10"
+            },
+            "name": "Debian 10 'Buster'"
         },
         "boxes": [
             {
@@ -499,11 +499,8 @@
                     "name": "Debian 10 'Buster'"
                 }
             },
-<<<<<<< HEAD
             {
                 "name": "^centos( linux)?$",
-=======
-            "centos": {
                 "versions": [
                     {
                         "version": "^5\\.",
@@ -528,53 +525,6 @@
                         "distribution": "centos",
                         "architectures": {
                             "i686": "remram/centos-7-i386",
-                            "x86_64": "bento/centos-7.6"
-                        },
-                        "name": "CentOS 7.6"
-                    },
-                    {
-                        "version": "^8\\.",
-                        "distribution": "centos",
-                        "architectures": {
-                            "x86_64": "bento/centos-8"
-                        },
-                        "name": "CentOS 8"
-                    }
-                ],
-                "default": {
-                    "distribution": "centos",
-                    "architectures": {
-                        "i686": "remram/centos-7-i386",
-                        "x86_64": "bento/centos-8"
-                    },
-                    "name": "CentOS"
-                }
-            },
-            "centos linux": {
->>>>>>> f356ba0f
-                "versions": [
-                    {
-                        "version": "^5\\.",
-                        "distribution": "centos",
-                        "architectures": {
-                            "i686": "bento/centos-5.11-i386",
-                            "x86_64": "bento/centos-5.11"
-                        },
-                        "name": "CentOS 5.11"
-                    },
-                    {
-                        "version": "^6\\.",
-                        "distribution": "centos",
-                        "architectures": {
-                            "i686": "bento/centos-6.10-i386",
-                            "x86_64": "bento/centos-6.10"
-                        },
-                        "name": "CentOS 6.10"
-                    },
-                    {
-                        "version": "^7\\.",
-                        "distribution": "centos",
-                        "architectures": {
                             "x86_64": "bento/centos-7.6"
                         },
                         "name": "CentOS 7.6"
