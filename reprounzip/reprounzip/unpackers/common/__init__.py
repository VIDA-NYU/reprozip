# Copyright (C) 2014-2017 New York University
# This file is part of ReproZip which is released under the Revised BSD License
# See file LICENSE for full license details.

"""Utility functions for unpacker plugins.

This contains functions related to shell scripts, package managers, and the
pack files.
"""

from reprounzip.utils import join_root
from reprounzip.unpackers.common.misc import UsageError, \
    COMPAT_OK, COMPAT_NO, COMPAT_MAYBE, \
    composite_action, target_must_exist, unique_names, \
<<<<<<< HEAD
    make_unique_name, shell_escape, load_config, busybox_url, rpzsudo_binary, \
=======
    make_unique_name, shell_escape, load_config, busybox_url, sudo_url, \
    rpztar_url, \
>>>>>>> 5280e7c7
    FileUploader, FileDownloader, get_runs, add_environment_options, \
    parse_environment_args, fixup_environment, interruptible_call, \
    metadata_read, metadata_write, metadata_initial_iofiles, \
    metadata_update_run, parse_ports
from reprounzip.unpackers.common.packages import THIS_DISTRIBUTION, \
    PKG_NOT_INSTALLED, CantFindInstaller, select_installer


__all__ = ['THIS_DISTRIBUTION', 'PKG_NOT_INSTALLED', 'select_installer',
           'COMPAT_OK', 'COMPAT_NO', 'COMPAT_MAYBE',
           'UsageError', 'CantFindInstaller',
           'composite_action', 'target_must_exist', 'unique_names',
           'make_unique_name', 'shell_escape', 'load_config', 'busybox_url',
<<<<<<< HEAD
           'rpzsudo_binary',
=======
           'sudo_url', 'rpztar_url',
>>>>>>> 5280e7c7
           'join_root', 'FileUploader', 'FileDownloader', 'get_runs',
           'add_environment_options', 'parse_environment_args',
           'fixup_environment', 'interruptible_call', 'metadata_read',
           'metadata_write', 'metadata_initial_iofiles', 'metadata_update_run',
           'parse_ports']<|MERGE_RESOLUTION|>--- conflicted
+++ resolved
@@ -12,12 +12,8 @@
 from reprounzip.unpackers.common.misc import UsageError, \
     COMPAT_OK, COMPAT_NO, COMPAT_MAYBE, \
     composite_action, target_must_exist, unique_names, \
-<<<<<<< HEAD
     make_unique_name, shell_escape, load_config, busybox_url, rpzsudo_binary, \
-=======
-    make_unique_name, shell_escape, load_config, busybox_url, sudo_url, \
     rpztar_url, \
->>>>>>> 5280e7c7
     FileUploader, FileDownloader, get_runs, add_environment_options, \
     parse_environment_args, fixup_environment, interruptible_call, \
     metadata_read, metadata_write, metadata_initial_iofiles, \
@@ -31,11 +27,7 @@
            'UsageError', 'CantFindInstaller',
            'composite_action', 'target_must_exist', 'unique_names',
            'make_unique_name', 'shell_escape', 'load_config', 'busybox_url',
-<<<<<<< HEAD
-           'rpzsudo_binary',
-=======
-           'sudo_url', 'rpztar_url',
->>>>>>> 5280e7c7
+           'rpzsudo_binary', 'rpztar_url',
            'join_root', 'FileUploader', 'FileDownloader', 'get_runs',
            'add_environment_options', 'parse_environment_args',
            'fixup_environment', 'interruptible_call', 'metadata_read',
