--- conflicted
+++ resolved
@@ -178,22 +178,14 @@
                     sys.exit(1)
                 local_path, input_name = filespec_split
 
-<<<<<<< HEAD
                 if input_name.startswith('/'):
                     input_path = PosixPath(input_name)
                 else:
                     try:
                         input_path = inputs_outputs[input_name].path
                     except KeyError:
-                        logging.critical("Invalid input file: %r", input_name)
+                        logger.critical("Invalid input file: %r", input_name)
                         sys.exit(1)
-=======
-                try:
-                    input_path = inputs_outputs[input_name].path
-                except KeyError:
-                    logger.critical("Invalid input file: %r", input_name)
-                    sys.exit(1)
->>>>>>> 1672954d
 
                 temp = None
 
@@ -304,23 +296,15 @@
         try:
             # Download files
             for output_name, local_path in resolved_files:
-<<<<<<< HEAD
                 if output_name.startswith('/'):
                     remote_path = PosixPath(output_name)
                 else:
                     try:
                         remote_path = inputs_outputs[output_name].path
                     except KeyError:
-                        logging.critical("Invalid output file: %r",
+                        logger.critical("Invalid output file: %r",
                                          output_name)
                         sys.exit(1)
-=======
-                try:
-                    remote_path = inputs_outputs[output_name].path
-                except KeyError:
-                    logger.critical("Invalid output file: %r", output_name)
-                    sys.exit(1)
->>>>>>> 1672954d
 
                 logger.debug("Downloading file %s", remote_path)
                 if local_path is None:
