--- conflicted
+++ resolved
@@ -230,12 +230,6 @@
         if p.returncode != 0:
             raise subprocess.CalledProcessError(p.returncode,
                                                 ['/sbin/ldconfig', '-v', '-N'])
-<<<<<<< HEAD
-    lib_dirs = ('export LD_LIBRARY_PATH=%s' % ':'.join(
-                shell_escape(str(join_root(root, d)))
-                for d in lib_dirs))
-=======
->>>>>>> 70c11b28
 
     cmds = []
     for run_number in selected_runs:
@@ -244,7 +238,7 @@
             str(join_root(root, Path(run['workingdir']))))
         cmd += '/usr/bin/env -i '
         cmd += 'LD_LIBRARY_PATH=%s' % ':'.join(
-            shell_escape(unicode_(join_root(root, d)))
+            shell_escape(str(join_root(root, d)))
             for d in lib_dirs
         )
         environ = run['environ']
