--- conflicted
+++ resolved
@@ -170,12 +170,8 @@
                     unicode_(join_root(root,
                                        Path(run['workingdir']))))
             cmd += ' '.join('%s=%s' % (k, shell_escape(v))
-<<<<<<< HEAD
-                            for k, v in iteritems(run['environ']))
-=======
-                            for k, v in run['environ'].items()
+                            for k, v in iteritems(run['environ'])
                             if k != 'PATH')
->>>>>>> 25add336
             cmd += ' '
 
             # PATH
