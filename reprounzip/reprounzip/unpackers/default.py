--- conflicted
+++ resolved
@@ -36,14 +36,9 @@
     shell_escape, load_config, select_installer, busybox_url, join_root, \
     FileUploader, FileDownloader, get_runs, interruptible_call
 from reprounzip.unpackers.common.x11 import X11Handler, LocalForwarder
-<<<<<<< HEAD
-from reprounzip.utils import unicode_, irange, iteritems, \
+from reprounzip.utils import unicode_, irange, iteritems, itervalues, \
     stdout_bytes, stderr, make_dir_writable, rmtree_fixed, copyfile, \
     download_file
-=======
-from reprounzip.utils import unicode_, irange, iteritems, itervalues, \
-    stdout_bytes, stderr, make_dir_writable, rmtree_fixed, download_file
->>>>>>> e08ce274
 
 
 def installpkgs(args):
