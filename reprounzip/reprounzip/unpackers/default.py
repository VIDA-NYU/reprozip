--- conflicted
+++ resolved
@@ -22,15 +22,10 @@
 import sys
 import tarfile
 
-from reprounzip.utils import unicode_, download_file
-<<<<<<< HEAD
-from reprounzip.unpackers.common import load_config, select_installer, \
-    shell_escape, busybox_url, join_root, PKG_NOT_INSTALLED
-=======
 from reprounzip.unpackers.common import THIS_DISTRIBUTION, COMPAT_OK, \
     COMPAT_NO, load_config, select_installer, shell_escape, busybox_url, \
-    join_root
->>>>>>> 61ab2eda
+    join_root, PKG_NOT_INSTALLED
+from reprounzip.utils import unicode_, download_file
 
 
 def installpkgs(args):
@@ -292,36 +287,12 @@
     parser.add_argument(
             '-y', '--assume-yes',
             help="Assumes yes for package manager's questions (if supported)")
-<<<<<<< HEAD
-    parser_installpkgs.add_argument(
+    parser.add_argument(
             '--missing', action='store_true',
             help="Only install packages that weren't packed")
-    parser_installpkgs.add_argument(
+    parser.add_argument(
             '--summary', action='store_true',
             help="Don't install, print which packages are installed or not")
-    parser_installpkgs.set_defaults(func=installpkgs)
-
-    # Unpacks all the file in a directory to be run with changed PATH and
-    # LD_LIBRARY_PATH
-    parser_directory = subparsers.add_parser(
-            'directory', parents=[general_options],
-            help="Unpacks the files in a directory")
-    parser_directory.add_argument('pack', nargs=1,
-                                  help="Pack to extract")
-    parser_directory.add_argument('target', nargs=1,
-                                  help="Directory to create")
-    parser_directory.set_defaults(func=create_directory)
-
-    # Unpacks all the file so the experiment can be run with chroot
-    parser_chroot = subparsers.add_parser(
-            'chroot', parents=[general_options],
-            help="Unpacks the files so the experiment can be run with chroot")
-    parser_chroot.add_argument('pack', nargs=1,
-                               help="Pack to extract")
-    parser_chroot.add_argument('target', nargs=1,
-                               help="Directory to create")
-    parser_chroot.set_defaults(func=create_chroot)
-=======
     parser.set_defaults(func=installpkgs)
 
     return {'test_compatibility': test_same_pkgmngr}
@@ -344,5 +315,4 @@
     parser.add_argument('target', nargs=1, help="Directory to create")
     parser.set_defaults(func=create_chroot)
 
-    return {'test_compatibility': test_linux_same_arch}
->>>>>>> 61ab2eda
+    return {'test_compatibility': test_linux_same_arch}