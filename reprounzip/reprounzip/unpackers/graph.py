--- conflicted
+++ resolved
@@ -365,13 +365,8 @@
     run = None
     for ts, event_type, data in rows:
         if event_type == 'process':
-<<<<<<< HEAD
             r_id, r_parent, r_start_time, r_exit_time, r_thread = data
-            logging.debug("Process %d created (parent %r)", r_id, r_parent)
-=======
-            r_id, r_parent, r_timestamp, r_thread = data
             logger.debug("Process %d created (parent %r)", r_id, r_parent)
->>>>>>> 1672954d
             if r_parent is not None:
                 parent = processes[r_parent]
                 binary = parent.binary
