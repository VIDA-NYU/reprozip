--- conflicted
+++ resolved
@@ -398,8 +398,7 @@
 sqlerror:
     log_critical(0, "sqlite3 error inserting exec: %s", sqlite3_errmsg(db));
     return -1;
-<<<<<<< HEAD
-    /* LCOV_EXCL_END */
+    /* LCOV_EXCL_STOP */
 }
 
 int db_add_connection(unsigned int process, int inbound, const char *family,
@@ -436,7 +435,4 @@
                  sqlite3_errmsg(db));
     return -1;
     /* LCOV_EXCL_END */
-=======
-    /* LCOV_EXCL_STOP */
->>>>>>> f3fb2e80
 }