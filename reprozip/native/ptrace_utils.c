#include <errno.h>
#include <inttypes.h>
#include <stdlib.h>
#include <string.h>
#include <sys/ptrace.h>
#include <sys/types.h>
#include <unistd.h>

#include "config.h"
#include "log.h"
#include "ptrace_utils.h"


static long tracee_getword(pid_t tid, const void *addr)
{
    long res;
    errno = 0;
    res = ptrace(PTRACE_PEEKDATA, tid, addr, NULL);
    if(errno)
    {
<<<<<<< HEAD
        log_error_("tracee_getword() failed: ");
=======
        log_error_(tid, "tracee_getword() failed: ");
>>>>>>> 64ff0366
        perror(NULL);
        return 0;
    }
    return res;
}

static void *tracee_getptr(pid_t tid, const void *addr)
{
    return (void*)tracee_getword(tid, addr);
}

size_t tracee_strlen(pid_t tid, const char *str)
{
    uintptr_t ptr = (uintptr_t)str;
    size_t j = ptr % WORD_SIZE;
    uintptr_t i = ptr - j;
    size_t size = 0;
    int done = 0;
    for(; !done; i += WORD_SIZE)
    {
        unsigned long data = tracee_getword(tid, (const void*)i);
        for(; !done && j < WORD_SIZE; ++j)
        {
            unsigned char byte = data >> (8 * j);
            if(byte == 0)
                done = 1;
            else
                ++size;
        }
        j = 0;
    }
    return size;
}

void tracee_read(pid_t tid, char *dst, const char *src, size_t size)
{
    uintptr_t ptr = (uintptr_t)src;
    size_t j = ptr % WORD_SIZE;
    uintptr_t i = ptr - j;
    uintptr_t end = ptr + size;
    for(; i < end; i += WORD_SIZE)
    {
        unsigned long data = tracee_getword(tid, (const void*)i);
        for(; j < WORD_SIZE && i + j < end; ++j)
            *dst++ = data >> (8 * j);
        j = 0;
    }
}

char *tracee_strdup(pid_t tid, const char *str)
{
    size_t length = tracee_strlen(tid, str);
    char *res = malloc(length + 1);
    tracee_read(tid, res, str, length);
    res[length] = '\0';
    return res;
}

char **tracee_strarraydup(pid_t tid, const char *const *argv)
{
    char **array;
    /* Reads number of pointers in pointer array */
    size_t nb_args = 0;
    {
        const char *const *a = argv;
        /* xargv = *a */
        const char *xargv = tracee_getptr(tid, a);
        while(xargv != NULL)
        {
            ++nb_args;
            ++a;
            xargv = tracee_getptr(tid, a);
        }
    }
    /* Allocs pointer array */
    array = malloc((nb_args + 1) * sizeof(char*));
    /* Dups array elements */
    {
        size_t i = 0;
        /* xargv = argv[0] */
        const char *xargv = tracee_getptr(tid, argv);
        while(xargv != NULL)
        {
            array[i] = tracee_strdup(tid, xargv);
            ++i;
            /* xargv = argv[i] */
            xargv = tracee_getptr(tid, argv + i);
        }
        array[i] = NULL;
    }
    return array;
}

void free_strarray(char **array)
{
    char **ptr = array;
    while(*ptr)
    {
        free(*ptr);
        ++ptr;
    }
    free(array);
}<|MERGE_RESOLUTION|>--- conflicted
+++ resolved
@@ -18,11 +18,7 @@
     res = ptrace(PTRACE_PEEKDATA, tid, addr, NULL);
     if(errno)
     {
-<<<<<<< HEAD
-        log_error_("tracee_getword() failed: ");
-=======
         log_error_(tid, "tracee_getword() failed: ");
->>>>>>> 64ff0366
         perror(NULL);
         return 0;
     }
