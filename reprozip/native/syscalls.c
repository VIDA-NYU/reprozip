#include <errno.h>
#include <stdio.h>
#include <stdlib.h>
#include <string.h>

#include <arpa/inet.h>
#include <fcntl.h>
#include <netdb.h>
#include <netinet/in.h>
#include <sched.h>
#include <sys/ptrace.h>
#include <sys/socket.h>
#include <sys/stat.h>
#include <sys/syscall.h>
#include <sys/types.h>
#include <sys/un.h>
#include <unistd.h>

#include "config.h"
#include "database.h"
#include "log.h"
#include "ptrace_utils.h"
#include "syscalls.h"
#include "tracer.h"
#include "utils.h"


#ifndef __X32_SYSCALL_BIT
#define __X32_SYSCALL_BIT 0x40000000
#endif
#ifndef SYS_CONNECT
#define SYS_CONNECT 3
#endif
#ifndef SYS_ACCEPT
#define SYS_ACCEPT 5
#endif


#define SYSCALL_I386        0
#define SYSCALL_X86_64      1
#define SYSCALL_X86_64_x32  2


struct syscall_table_entry {
    const char *name;
    int (*proc_entry)(const char*, struct Process *, unsigned int);
    int (*proc_exit)(const char*, struct Process *, unsigned int);
    unsigned int udata;
};

struct syscall_table {
    size_t length;
    struct syscall_table_entry *entries;
};

struct syscall_table *syscall_tables = NULL;


static char *abs_path_arg(const struct Process *process, size_t arg)
{
    char *pathname = tracee_strdup(process->tid, process->params[arg].p);
    if(pathname[0] != '/')
    {
        char *oldpath = pathname;
        pathname = abspath(process->threadgroup->wd, oldpath);
        free(oldpath);
    }
    return pathname;
}


<<<<<<< HEAD
static void record_connection(struct Process *process, int inbound,
                              void *address, socklen_t addrlen)
{
    char buffer[512];
    const short family = ((struct sockaddr*)address)->sa_family;
    if(family == AF_INET && addrlen >= sizeof(struct sockaddr_in))
    {
        struct sockaddr_in *address_ = address;
        snprintf(buffer, 512, "%s:%d",
                inet_ntoa(address_->sin_addr),
                ntohs(address_->sin_port));
        db_add_connection(process->identifier, inbound, "INET", NULL, buffer);
    }
    else if(family == AF_INET6
          && addrlen >= sizeof(struct sockaddr_in6))
    {
        struct sockaddr_in6 *address_ = address;
        char buf[50];
        inet_ntop(AF_INET6, &address_->sin6_addr, buf, sizeof(buf));
        snprintf(buffer, 512, "[%s]:%d", buf, ntohs(address_->sin6_port));
        db_add_connection(process->identifier, inbound, "INET6", NULL, buffer);
    }
    else
    {
        char family_str[32];
        snprintf(family_str, 32, "unknown sa_family=%d", family);
        db_add_connection(process->identifier, inbound, family_str, NULL,
                          NULL);
        snprintf(buffer, 512, "<unknown destination, sa_family=%d>", family);
    }
    log_info(process->tid, "process %s %s",
             inbound?"accepted a connection from":"connected to",
             buffer);
}


=======
>>>>>>> 04c4a981
/* ********************
 * Other syscalls that might be of interest but that we don't handle yet
 */

static int syscall_unhandled_path1(const char *name, struct Process *process,
                                   unsigned int udata)
{
    if(logging_level <= 30 && process->in_syscall && process->retvalue.i >= 0
     && name != NULL)
    {
        char *pathname = abs_path_arg(process, 0);
        log_info(process->tid, "process used unhandled system call %s(\"%s\")",
                 name, pathname);
        free(pathname);
    }
    return 0;
}

static int syscall_unhandled_other(const char *name, struct Process *process,
                                   unsigned int udata)
{
    if(process->in_syscall && process->retvalue.i >= 0 && name != NULL)
        log_info(process->tid, "process used unhandled system call %s", name);
    return 0;
}


/* ********************
 * open(), creat(), access()
 */

#define SYSCALL_OPENING_OPEN    1
#define SYSCALL_OPENING_ACCESS  2
#define SYSCALL_OPENING_CREAT   3

static int syscall_fileopening_in(const char *name, struct Process *process,
                                  unsigned int udata)
{
    unsigned int mode = flags2mode(process->params[1].u);
    if( (mode & FILE_READ) && (mode & FILE_WRITE) )
    {
        char *pathname = abs_path_arg(process, 0);
        if(access(pathname, F_OK) != 0 && errno == ENOENT)
        {
            log_debug(process->tid, "Doing RW open, file exists: no");
            process->flags &= ~PROCFLAG_OPEN_EXIST;
        }
        else
        {
            log_debug(process->tid, "Doing RW open, file exists: yes");
            process->flags |= PROCFLAG_OPEN_EXIST;
        }
        free(pathname);
    }
    return 0;
}

static const char *mode_to_s(char *buf, unsigned int mode)
{
    if(mode & FILE_READ)
        strcat(buf, "|FILE_READ");
    if(mode & FILE_WRITE)
        strcat(buf, "|FILE_WRITE");
    if(mode & FILE_WDIR)
        strcat(buf, "|FILE_WDIR");
    if(mode & FILE_STAT)
        strcat(buf, "|FILE_STAT");
    return buf[0]?buf + 1:"0";
}

static int syscall_fileopening_out(const char *name, struct Process *process,
                                   unsigned int syscall)
{
    unsigned int mode;
    char *pathname = abs_path_arg(process, 0);

    if(syscall == SYSCALL_OPENING_ACCESS)
        mode = FILE_STAT;
    else if(syscall == SYSCALL_OPENING_CREAT)
        mode = flags2mode(process->params[1].u |
                          O_CREAT | O_WRONLY | O_TRUNC);
    else /* syscall == SYSCALL_OPENING_OPEN */
    {
        mode = flags2mode(process->params[1].u);
        if( (process->retvalue.i >= 0) /* Open succeeded */
         && (mode & FILE_READ) && (mode & FILE_WRITE) ) /* In readwrite mode */
        {
            /* But the file doesn't exist */
            if(!(process->flags & PROCFLAG_OPEN_EXIST))
                /* Consider this a simple write */
                mode &= ~FILE_READ;
        }
    }

    if(logging_level <= 10)
    {
        /* Converts mode to string s_mode */
        char mode_buf[42] = "";
        const char *s_mode = mode_to_s(mode_buf, mode);

        if(syscall == SYSCALL_OPENING_OPEN)
            log_debug(process->tid,
                      "open(\"%s\", mode=%s) = %d (%s)",
                      pathname,
                      s_mode,
                      (int)process->retvalue.i,
                      (process->retvalue.i >= 0)?"success":"failure");
        else /* creat or access */
            log_debug(process->tid,
                      "%s(\"%s\") (mode=%s) = %d (%s)",
                      (syscall == SYSCALL_OPENING_OPEN)?"open":
                          (syscall == SYSCALL_OPENING_CREAT)?"creat":"access",
                      pathname,
                      s_mode,
                      (int)process->retvalue.i,
                      (process->retvalue.i >= 0)?"success":"failure");
    }

    if(process->retvalue.i >= 0)
    {
        if(db_add_file_open(process->identifier,
                            pathname,
                            mode,
                            path_is_dir(pathname)) != 0)
            return -1; /* LCOV_EXCL_LINE */
    }

    free(pathname);
    return 0;
}

static int syscall_openat2_in(const char *name, struct Process *process,
                              unsigned int udata)
{
    if((int32_t)(process->params[0].u & 0xFFFFFFFF) != AT_FDCWD)
    {
        char *pathname = tracee_strdup(process->tid, process->params[1].p);
        log_info(process->tid,
                 "process used unhandled system call %s(%d, \"%s\")",
                 name, process->params[0].i, pathname);
        free(pathname);
    }
    else
    {
        void *flags_ptr = process->params[2].p; /* struct open_how* */
        unsigned int mode = flags2mode(tracee_getu64(process->tid, flags_ptr));
        if( (mode & FILE_READ) && (mode & FILE_WRITE) )
        {
            char *pathname = abs_path_arg(process, 1);
            if(access(pathname, F_OK) != 0 && errno == ENOENT)
            {
                log_debug(process->tid, "Doing RW open, file exists: no");
                process->flags &= ~PROCFLAG_OPEN_EXIST;
            }
            else
            {
                log_debug(process->tid, "Doing RW open, file exists: yes");
                process->flags |= PROCFLAG_OPEN_EXIST;
            }
            free(pathname);
        }
    }
    return 0;
}

static int syscall_openat2_out(const char *name, struct Process *process,
                              unsigned int udata)
{
    if((int32_t)(process->params[0].u & 0xFFFFFFFF) == AT_FDCWD)
    {
        char *pathname = abs_path_arg(process, 1);
        void *flags_ptr = process->params[2].p; /* struct open_how* */
        unsigned int mode = flags2mode(tracee_getu64(process->tid, flags_ptr));
        if( (process->retvalue.i >= 0) /* Open succeeded */
         && (mode & FILE_READ) && (mode & FILE_WRITE) ) /* In readwrite mode */
        {
            /* But the file doesn't exist */
            if(!(process->flags & PROCFLAG_OPEN_EXIST))
                /* Consider this a simple write */
                mode &= ~FILE_READ;
        }

        if(logging_level <= 10)
        {
            /* Converts mode to string s_mode */
            char mode_buf[42] = "";
            const char *s_mode = mode_to_s(mode_buf, mode);

            log_debug(process->tid,
                      "openat2(AT_FDCWD, \"%s\", mode=%s) = %d (%s)",
                      pathname,
                      s_mode,
                      (int)process->retvalue.i,
                      (process->retvalue.i >= 0)?"success":"failure");
        }

        if(process->retvalue.i >= 0)
        {
            if(db_add_file_open(process->identifier,
                                pathname,
                                mode,
                                path_is_dir(pathname)) != 0)
                return -1; /* LCOV_EXCL_LINE */
        }

        free(pathname);
    }
    return 0;
}


/* ********************
 * rename(), link(), symlink()
 */

static int syscall_filecreating(const char *name, struct Process *process,
                                unsigned int is_symlink)
{
    if(process->retvalue.i >= 0)
    {
        char *written_path = abs_path_arg(process, 1);
        int is_dir = path_is_dir(written_path);
        /* symlink doesn't actually read the source */
        if(!is_symlink)
        {
            char *read_path = abs_path_arg(process, 0);
            if(db_add_file_open(process->identifier,
                                read_path,
                                FILE_READ | FILE_LINK,
                                is_dir) != 0)
                return -1; /* LCOV_EXCL_LINE */
            free(read_path);
        }
        if(db_add_file_open(process->identifier,
                            written_path,
                            FILE_WRITE | FILE_LINK,
                            is_dir) != 0)
            return -1; /* LCOV_EXCL_LINE */
        free(written_path);
    }
    return 0;
}

static int syscall_filecreating_at(const char *name, struct Process *process,
                                   unsigned int is_symlink)
{
    if(process->retvalue.i >= 0)
    {
        if( (process->params[0].i == AT_FDCWD)
         && (process->params[2].i == AT_FDCWD) )
        {
            char *written_path = abs_path_arg(process, 3);
            int is_dir = path_is_dir(written_path);
            /* symlink doesn't actually read the source */
            if(!is_symlink)
            {
                char *read_path = abs_path_arg(process, 1);
                if(db_add_file_open(process->identifier,
                                    read_path,
                                    FILE_READ | FILE_LINK,
                                    is_dir) != 0)
                    return -1; /* LCOV_EXCL_LINE */
                free(read_path);
            }
            if(db_add_file_open(process->identifier,
                                written_path,
                                FILE_WRITE | FILE_LINK,
                                is_dir) != 0)
                return -1; /* LCOV_EXCL_LINE */
            free(written_path);
        }
        else
            return syscall_unhandled_other(name, process, 0);
    }
    return 0;
}


/* ********************
 * stat(), lstat()
 */

static int syscall_filestat(const char *name, struct Process *process,
                            unsigned int no_deref)
{
    if(process->retvalue.i >= 0)
    {
        char *pathname = abs_path_arg(process, 0);
        if(db_add_file_open(process->identifier,
                            pathname,
                            FILE_STAT | (no_deref?FILE_LINK:0),
                            path_is_dir(pathname)) != 0)
            return -1; /* LCOV_EXCL_LINE */
        free(pathname);
    }
    return 0;
}


/* ********************
 * readlink()
 */

static int syscall_readlink(const char *name, struct Process *process,
                            unsigned int udata)
{
    if(process->retvalue.i >= 0)
    {
        char *pathname = abs_path_arg(process, 0);
        if(db_add_file_open(process->identifier,
                            pathname,
                            FILE_STAT | FILE_LINK,
                            0) != 0)
            return -1; /* LCOV_EXCL_LINE */
        free(pathname);
    }
    return 0;
}


/* ********************
 * mkdir()
 */

static int syscall_mkdir(const char *name, struct Process *process,
                         unsigned int udata)
{
    if(process->retvalue.i >= 0)
    {
        char *pathname = abs_path_arg(process, 0);
        log_debug(process->tid, "mkdir(\"%s\")", pathname);
        if(db_add_file_open(process->identifier,
                            pathname,
                            FILE_WRITE,
                            1) != 0)
            return -1; /* LCOV_EXCL_LINE */
        free(pathname);
    }
    return 0;
}


/* ********************
 * chdir()
 */

static int syscall_chdir(const char *name, struct Process *process,
                         unsigned int udata)
{
    if(process->retvalue.i >= 0)
    {
        char *pathname = abs_path_arg(process, 0);
        free(process->threadgroup->wd);
        process->threadgroup->wd = pathname;
        if(db_add_file_open(process->identifier,
                            pathname,
                            FILE_WDIR,
                            1) != 0)
            return -1; /* LCOV_EXCL_LINE */
    }
    return 0;
}


/* ********************
 * execve()
 *
 * See also special handling in syscall_handle() and PTRACE_EVENT_EXEC case
 * in trace().
 */

#define SHEBANG_MAX_LEN 128 /* = Linux's BINPRM_BUF_SIZE */

static int record_shebangs(struct Process *process, const char *exec_target)
{
    const char *wd = process->threadgroup->wd;
    char buffer[SHEBANG_MAX_LEN];
    char target_buffer[SHEBANG_MAX_LEN];
    int step;
    for(step = 0; step < 4; ++step)
    {
        FILE *execd = fopen(exec_target, "rb");
        size_t ret = 0;
        if(execd != NULL)
        {
            ret = fread(buffer, 1, SHEBANG_MAX_LEN - 1, execd);
            fclose(execd);
        }
        if(ret == 0)
        {
            log_error(process->tid, "couldn't open executed file %s", exec_target);
            return 0;
        }
        if(buffer[0] != '#' || buffer[1] != '!')
        {
            // Check if executable is set-uid or set-gid
            struct stat statbuf;
            if(stat(exec_target, &statbuf) != 0)
            {
                /* LCOV_EXCL_START : stat() shouldn't fail if fopen() above worked */
                log_error(process->tid, "couldn't stat executed file %s", exec_target);
                /* LCOV_EXCL_STOP */
            }
            else
            {
                if((statbuf.st_mode & 04000) == 04000)
                {
                    if(statbuf.st_uid != getuid())
                    {
                        log_warn(process->tid,
                                 "executing set-uid binary! For security, "
                                 "Linux will not give the process any "
                                 "privileges from set-uid while it is being "
                                 "traced. This will probably break whatever "
                                 "you are tracing. Executable: %s",
                                 exec_target);
                    }
                    else
                    {
                        log_info(process->tid,
                                 "binary has set-uid bit set, not a problem "
                                 "because it is owned by our user");
                    }
                }
                if((statbuf.st_mode & 02000) == 02000)
                {
                    int is_our_group = 0;
                    size_t i, size;
                    // Get the list of groups
                    gid_t *groups = NULL;
                    int ret = getgroups(0, NULL);
                    if(ret >= 0)
                    {
                        size = (size_t)ret;
                        groups = malloc(sizeof(gid_t) * size);
                        ret = getgroups(ret, groups);
                    }
                    if(ret < 0)
                    {
                        /* LCOV_EXCL_START : Shouldn't ever fail */
                        free(groups);
                        log_critical(process->tid, "getgroups() failed: %s",
                                     strerror(errno));
                        return -1;
                        /* LCOV_EXCL_STOP */
                    }

                    // Check if the gid is one of our groups
                    for(i = 0; i < size; ++i)
                    {
                        if(groups[i] == statbuf.st_gid)
                        {
                            is_our_group = 1;
                            break;
                        }
                    }
                    free(groups);

                    if(!is_our_group)
                    {
                        log_warn(process->tid,
                                 "executing set-gid binary! For security, "
                                 "Linux will not give the process any "
                                 "privileges from set-gid while it is being "
                                 "traced. This will probably break whatever "
                                 "you are tracing. Executable: %s",
                                 exec_target);
                    }
                    else
                    {
                        log_info(process->tid,
                                 "binary has set-gid bit set, not a problem "
                                 "because it is in one of our groups");
                    }
                }
            }
            return 0;
        }
        else
        {
            char *start = buffer + 2;
            buffer[ret] = '\0';
            while(*start == '\t' || *start == ' ')
                ++start;
            if(*start == '\n' || *start == '\0')
            {
                log_info(process->tid, "empty shebang in %s", exec_target);
                return 0;
            }
            {
                char *end = start;
                while(*end != '\t' && *end != ' ' &&
                      *end != '\n' && *end != '\0')
                    ++end;
                *end = '\0';
            }
            log_info(process->tid, "read shebang: %s -> %s", exec_target, start);
            if(*start != '/')
            {
                char *pathname = abspath(wd, start);
                if(db_add_file_open(process->identifier,
                                    pathname,
                                    FILE_READ,
                                    0) != 0)
                    return -1; /* LCOV_EXCL_LINE */
                free(pathname);
            }
            else
                if(db_add_file_open(process->identifier,
                                    start,
                                    FILE_READ,
                                    0) != 0)
                    return -1; /* LCOV_EXCL_LINE */
            exec_target = strcpy(target_buffer, start);
        }
    }
    log_error(process->tid, "reached maximum shebang depth");
    return 0;
}

static int syscall_execve_in(const char *name, struct Process *process,
                             unsigned int udata)
{
    /* int execve(const char *filename,
     *            char *const argv[],
     *            char *const envp[]); */
    struct ExecveInfo *execi = malloc(sizeof(struct ExecveInfo));
    execi->binary = abs_path_arg(process, 0);
    execi->argv = tracee_strarraydup(process->mode, process->tid,
                                     process->params[1].p);
    execi->envp = tracee_strarraydup(process->mode, process->tid,
                                     process->params[2].p);
    if(logging_level <= 10)
    {
        log_debug(process->tid, "execve called:\n  binary=%s\n  argv:",
                  execi->binary);
        {
            /* Note: this conversion is correct and shouldn't need a cast */
            const char *const *v = (const char* const*)execi->argv;
            while(*v)
            {
                log_debug(process->tid, "    %s", *v);
                ++v;
            }
        }
        {
            size_t nb = 0;
            while(execi->envp[nb] != NULL)
                ++nb;
            log_debug(process->tid, "  envp: (%u entries)", (unsigned int)nb);
        }
    }
    process->execve_info = execi;
    return 0;
}

int syscall_execve_event(struct Process *process)
{
    struct Process *exec_process = process;
    struct ExecveInfo *execi = exec_process->execve_info;
    if(execi == NULL)
    {
        /* On Linux, execve changes tid to the thread leader's tid, no
         * matter which thread made the call. This means that the process
         * that just returned from execve might not be the one which
         * called.
         * So we start by finding the one which called execve.
         * No possible confusion here since all other threads will have been
         * terminated by the kernel. */
        size_t i;
        for(i = 0; i < processes_size; ++i)
        {
            if(processes[i]->status == PROCSTAT_ATTACHED
             && processes[i]->threadgroup == process->threadgroup
             && processes[i]->in_syscall
             && processes[i]->execve_info != NULL)
            {
                exec_process = processes[i];
                break;
            }
        }
        if(exec_process == NULL)
        {
            /* LCOV_EXCL_START : internal error */
            log_critical(process->tid,
                         "execve() completed but call wasn't recorded");
            return -1;
            /* LCOV_EXCL_STOP */
        }
        execi = exec_process->execve_info;

        /* The process that called execve() disappears without any trace */
        if(db_add_exit(exec_process->identifier, 0, -1) != 0)
            return -1; /* LCOV_EXCL_LINE */
        log_debug(exec_process->tid,
                  "original exec'ing thread removed, tgid: %d",
                  process->tid);
        exec_process->execve_info = NULL;
        trace_free_process(exec_process);
    }
    else
        exec_process->execve_info = NULL;

    process->flags = PROCFLAG_EXECD;

    /* Note: execi->argv needs a cast to suppress a bogus warning
     * While conversion from char** to const char** is invalid, conversion from
     * char** to const char*const* is, in fact, safe.
     * G++ accepts it, GCC issues a warning. */
    if(db_add_exec(process->identifier, execi->binary,
                   (const char *const*)execi->argv,
                   (const char *const*)execi->envp,
                   process->threadgroup->wd) != 0)
        return -1; /* LCOV_EXCL_LINE */
    /* Note that here, the database records that the thread leader called
     * execve, instead of thread exec_process->tid. */
    log_info(process->tid, "successfully exec'd %s", execi->binary);

    /* Follow shebangs */
    if(record_shebangs(process, execi->binary) != 0)
        return -1; /* LCOV_EXCL_LINE */

    if(trace_add_files_from_proc(process->identifier, process->tid,
                                 execi->binary) != 0)
        return -1; /* LCOV_EXCL_LINE */

    free_execve_info(execi);
    return 0;
}

static int syscall_execve_out(const char *name, struct Process *process,
                              unsigned int udata)
{
    log_debug(process->tid, "execve() failed");
    if(process->execve_info != NULL)
    {
        free_execve_info(process->execve_info);
        process->execve_info = NULL;
    }
    return 0;
}


/* ********************
 * fork(), clone(), ...
 */

static int syscall_fork_in(const char *name, struct Process *process,
                           unsigned int flags)
{
    process->flags |= PROCFLAG_FORKING | flags;
    return 0;
}

static int syscall_fork_out(const char *name, struct Process *process,
                            unsigned int udata)
{
    process->flags &= ~(PROCFLAG_FORKING | PROCFLAG_CLONE3);
    return 0;
}

int syscall_fork_event(struct Process *process, unsigned int event)
{
#ifndef CLONE_THREAD
#define CLONE_THREAD 0x00010000
#endif

    int is_thread = 0;
    struct Process *new_process;
    unsigned long new_tid;

    ptrace(PTRACE_GETEVENTMSG, process->tid, NULL, &new_tid);

    if( (process->flags & PROCFLAG_FORKING) == 0)
    {
        /* LCOV_EXCL_START : internal error */
        log_critical(process->tid,
                     "process created new process %d but we didn't see syscall "
                     "entry", new_tid);
        return -1;
        /* LCOV_EXCL_STOP */
    }
    else if(event == PTRACE_EVENT_CLONE)
    {
        if( (process->flags & PROCFLAG_CLONE3) == 0) /* clone */
            is_thread = process->params[0].u & CLONE_THREAD;
        else /* clone3 */
        {
            void *flag_ptr = process->params[0].p; /* struct clone_args* */
            uint64_t flags = tracee_getu64(process->tid, flag_ptr);
            is_thread = flags & CLONE_THREAD;
        }
    }
    process->flags &= ~(PROCFLAG_FORKING | PROCFLAG_CLONE3);

    if(logging_level <= 20)
        log_info(new_tid, "process created by %d via %s\n"
                 "    (thread: %s) (working directory: %s)",
                 process->tid,
                 (event == PTRACE_EVENT_FORK)?"fork()":
                 (event == PTRACE_EVENT_VFORK)?"vfork()":
                 "clone()",
                 is_thread?"yes":"no",
                 process->threadgroup->wd);

    /* At this point, the process might have been seen by waitpid in trace() or
     * not */
    new_process = trace_find_process(new_tid);
    if(new_process != NULL)
    {
        /* Process has been seen before and options were set */
        if(new_process->status != PROCSTAT_UNKNOWN)
        {
            /* LCOV_EXCL_START: : internal error */
            log_critical(new_tid,
                         "just created process that is already running "
                         "(status=%d)", new_process->status);
            return -1;
            /* LCOV_EXCL_STOP */
        }
        new_process->status = PROCSTAT_ATTACHED;
        ptrace(PTRACE_SYSCALL, new_process->tid, NULL, NULL);
        if(logging_level <= 20)
        {
            unsigned int nproc, unknown;
            trace_count_processes(&nproc, &unknown);
            log_info(0, "%d processes (inc. %d unattached)",
                     nproc, unknown);
        }
    }
    else
    {
        /* Process hasn't been seen before (event happened first) */
        new_process = trace_get_empty_process();
        new_process->status = PROCSTAT_ALLOCATED;
        new_process->flags = 0;
        /* New process gets a SIGSTOP, but we resume on attach */
        new_process->tid = new_tid;
        new_process->in_syscall = 0;
    }

    if(is_thread)
    {
        new_process->threadgroup = process->threadgroup;
        process->threadgroup->refs++;
        log_debug(process->threadgroup->tgid, "threadgroup refs=%d",
                  process->threadgroup->refs);
    }
    else
        new_process->threadgroup = trace_new_threadgroup(
                new_process->tid,
                strdup(process->threadgroup->wd));

    /* Parent will also get a SIGTRAP with PTRACE_EVENT_FORK */

    if(db_add_process(&new_process->identifier,
                      process->identifier,
                      process->threadgroup->wd, is_thread) != 0)
        return -1; /* LCOV_EXCL_LINE */

    return 0;
}


/* ********************
 * Network connections
 */

<<<<<<< HEAD
static int handle_accept(struct Process *process, void *arg1, void *arg2)
=======
static int handle_socket(struct Process *process, const char *msg,
                         void *address, socklen_t addrlen)
{
    const short family = ((struct sockaddr*)address)->sa_family;
    if(family == AF_INET && addrlen >= sizeof(struct sockaddr_in))
    {
        struct sockaddr_in *address_ = address;
        log_info(process->tid, "%s %s:%d", msg,
                 inet_ntoa(address_->sin_addr),
                 ntohs(address_->sin_port));
    }
    else if(family == AF_INET6
          && addrlen >= sizeof(struct sockaddr_in6))
    {
        struct sockaddr_in6 *address_ = address;
        char buf[50];
        inet_ntop(AF_INET6, &address_->sin6_addr, buf, sizeof(buf));
        log_info(process->tid, "%s [%s]:%d", msg,
                 buf, ntohs(address_->sin6_port));
    }
    else if(family == AF_UNIX)
    {
        struct sockaddr_un *address_ = address;
        char buf[109];
        strncpy(buf, &address_->sun_path, 108);
        buf[108] = 0;
        log_info(process->tid, "%s unix:%s", msg, buf);

        if(db_add_file_open(process->identifier,
                            buf,
                            FILE_SOCKET | FILE_WRITE,
                            0) != 0)
            return -1; /* LCOV_EXCL_LINE */
    }
    else
        log_info(process->tid, "%s <unknown destination, sa_family=%d>",
                 msg, family);
    return 0;
}

static int handle_accept(struct Process *process,
                         void *arg1, void *arg2)
>>>>>>> 04c4a981
{
    socklen_t addrlen;
    tracee_read(process->tid, (void*)&addrlen, arg2, sizeof(addrlen));
    if(addrlen >= sizeof(short))
    {
        void *address = malloc(addrlen);
        tracee_read(process->tid, address, arg1, addrlen);
<<<<<<< HEAD
        record_connection(process, 1, address, addrlen);
=======
        if(handle_socket(process, "process accepted a connection from",
                         address, addrlen) != 0)
            return -1; /* LCOV_EXCL_LINE */
>>>>>>> 04c4a981
        free(address);
    }
    return 0;
}

static int handle_connect(struct Process *process,
                          void *arg1, socklen_t addrlen)
{
    if(addrlen >= sizeof(short))
    {
        void *address = malloc(addrlen);
        tracee_read(process->tid, address, arg1, addrlen);
<<<<<<< HEAD
        record_connection(process, 0, address, addrlen);
=======
        if(handle_socket(process, "process connected to",
                         address, addrlen) != 0)
            return -1; /* LCOV_EXCL_LINE */
>>>>>>> 04c4a981
        free(address);
    }
    return 0;
}

static int syscall_socketcall(const char *name, struct Process *process,
                              unsigned int udata)
{
    if(process->retvalue.i >= 0)
    {
        /* Argument 1 is an array of longs, which are either numbers of pointers */
        uint64_t args = process->params[1].u;
        /* Size of each element in the array */
        const size_t wordsize = tracee_getwordsize(process->mode);
        /* Note that void* pointer arithmetic is illegal, hence the uint */
        if(process->params[0].u == SYS_ACCEPT)
            return handle_accept(process,
                                 tracee_getptr(process->mode, process->tid,
                                               (void*)(args + 1*wordsize)),
                                 tracee_getptr(process->mode, process->tid,
                                               (void*)(args + 2*wordsize)));
        else if(process->params[0].u == SYS_CONNECT)
            return handle_connect(process,
                                  tracee_getptr(process->mode, process->tid,
                                                (void*)(args + 1*wordsize)),
                                  tracee_getlong(process->mode, process->tid,
                                                 (void*)(args + 2*wordsize)));
    }
    return 0;
}

static int syscall_accept(const char *name, struct Process *process,
                          unsigned int udata)
{
    if(process->retvalue.i >= 0)
        return handle_accept(process,
                             process->params[1].p, process->params[2].p);
    else
        return 0;
}

static int syscall_connect(const char *name, struct Process *process,
                           unsigned int udata)
{
    if(process->retvalue.i >= 0)
        return handle_connect(process,
                              process->params[1].p, process->params[2].u);
    else
        return 0;
}


/* ********************
 * *at variants, handled if dirfd is AT_FDCWD
 */
static int syscall_xxx_at(const char *name, struct Process *process,
                          unsigned int real_syscall)
{
    /* Argument 0 is a file descriptor, we assume that the rest of them match
     * the non-at variant of the syscall */
    /* It seems that Linux accepts both AT_FDCWD=-100 sign-extended to 32 bit
     * and 64 bit. This is weird, but a process is unlikely to have 2**32 open
     * file descriptors anyway, so we only check bottom 32 bits. See #293 */
    if((int32_t)(process->params[0].u & 0xFFFFFFFF) == AT_FDCWD)
    {
        struct syscall_table_entry *entry = NULL;
        struct syscall_table *tbl;
        size_t syscall_type;
        if(process->mode == MODE_I386)
            syscall_type = SYSCALL_I386;
        else if(process->current_syscall & __X32_SYSCALL_BIT)
            syscall_type = SYSCALL_X86_64_x32;
        else
            syscall_type = SYSCALL_X86_64;
        tbl = &syscall_tables[syscall_type];
        if(real_syscall < tbl->length)
            entry = &tbl->entries[real_syscall];
        if(entry == NULL || entry->name == NULL)
        {
            /* LCOV_EXCL_START : Internal error, our syscall table is broken */
            log_critical(process->tid, "INVALID SYSCALL in *at dispatch: %d",
                         real_syscall);
            return 0;
            /* LCOV_EXCL_STOP */
        }
        else
        {
            int ret = 0;
            /* Shifts arguments */
            size_t i;
            register_type arg0 = process->params[0];
            for(i = 0; i < PROCESS_ARGS - 1; ++i)
                process->params[i] = process->params[i + 1];
            if(!process->in_syscall && entry->proc_entry)
                ret = entry->proc_entry(name, process, entry->udata);
            else if(process->in_syscall && entry->proc_exit)
                ret = entry->proc_exit(name, process, entry->udata);
            for(i = PROCESS_ARGS; i > 1; --i)
                process->params[i - 1] = process->params[i - 2];
            process->params[0] = arg0;
            return ret;
        }
    }
    else if(!process->in_syscall)
    {
        char *pathname = tracee_strdup(process->tid, process->params[1].p);
        log_info(process->tid,
                 "process used unhandled system call %s(%d, \"%s\")",
                 name, process->params[0].i, pathname);
        free(pathname);
    }
    return 0;
}


/* ********************
 * Building the syscall table
 */

struct unprocessed_table_entry {
    unsigned int n;
    const char *name;
    int (*proc_entry)(const char*, struct Process *, unsigned int);
    int (*proc_exit)(const char*, struct Process *, unsigned int);
    unsigned int udata;

};

struct syscall_table *process_table(struct syscall_table *table,
                                    const struct unprocessed_table_entry *orig)
{
    size_t i, length = 0;
    const struct unprocessed_table_entry *pos;

    /* Measure required table */
    pos = orig;
    while(pos->proc_entry || pos->proc_exit)
    {
        if(pos->n + 1 > length)
            length = pos->n + 1;
        ++pos;
    }

    /* Allocate table */
    table->length = length;
    table->entries = malloc(sizeof(struct syscall_table_entry) * length);

    /* Initialize to NULL */
    for(i = 0; i < length; ++i)
    {
        table->entries[i].name = NULL;
        table->entries[i].proc_entry = NULL;
        table->entries[i].proc_exit = NULL;
    }

    /* Copy from unordered list */
    {
        pos = orig;
        while(pos->proc_entry || pos->proc_exit)
        {
            table->entries[pos->n].name = pos->name;
            table->entries[pos->n].proc_entry = pos->proc_entry;
            table->entries[pos->n].proc_exit = pos->proc_exit;
            table->entries[pos->n].udata = pos->udata;
            ++pos;
        }
    }

    return table;
}

void syscall_build_table(void)
{
    if(syscall_tables != NULL)
        return ;

#if defined(I386)
    syscall_tables = malloc(1 * sizeof(struct syscall_table));
#elif defined(X86_64)
    syscall_tables = malloc(3 * sizeof(struct syscall_table));
#else
#   error Unrecognized architecture!
#endif
    /* https://github.com/torvalds/linux/blob/master/arch/x86/entry/syscalls/syscall_32.tbl */

    /* i386 */
    {
        struct unprocessed_table_entry list[] = {
            {  5, "open", syscall_fileopening_in, syscall_fileopening_out,
                     SYSCALL_OPENING_OPEN},
            {  8, "creat", NULL, syscall_fileopening_out, SYSCALL_OPENING_CREAT},
            { 33, "access", NULL, syscall_fileopening_out, SYSCALL_OPENING_ACCESS},

            {106, "stat", NULL, syscall_filestat, 0},
            {107, "lstat", NULL, syscall_filestat, 1},
            {195, "stat64", NULL, syscall_filestat, 0},
            { 18, "oldstat", NULL, syscall_filestat, 0},
            {196, "lstat64", NULL, syscall_filestat, 1},
            { 84, "oldlstat", NULL, syscall_filestat, 1},

            { 85, "readlink", NULL, syscall_readlink, 0},

            { 39, "mkdir", NULL, syscall_mkdir, 0},

            { 12, "chdir", NULL, syscall_chdir, 0},

            { 11, "execve", syscall_execve_in, syscall_execve_out, 0},

            {  2, "fork", syscall_fork_in, syscall_fork_out, 0},
            {190, "vfork", syscall_fork_in, syscall_fork_out, 0},
            {120, "clone", syscall_fork_in, syscall_fork_out, 0},
            {435, "clone3", syscall_fork_in, syscall_fork_out, PROCFLAG_CLONE3},

            {364, "accept4", NULL, syscall_accept, 0},
            {362, "connect", NULL, syscall_connect, 0},
            {102, "socketcall", NULL, syscall_socketcall, 0},
            /*{369, "sendto", NULL, syscall_sendto, 0},*/

            /* File-creating syscalls: created path is second argument */
            { 38, "rename", NULL, syscall_filecreating, 0},
            {  9, "link", NULL, syscall_filecreating, 0},
            { 83, "symlink", NULL, syscall_filecreating, 1},

            /* File-creating syscalls, at variants: unhandled if first or third
             * argument is not AT_FDCWD, second is read, fourth is created */
            {302, "renameat", NULL, syscall_filecreating_at, 0},
            {353, "renameat2", NULL, syscall_filecreating_at, 0},
            {303, "linkat", NULL, syscall_filecreating_at, 0},
            {304, "symlinkat", NULL, syscall_filecreating_at, 1},

            /* Half-implemented: *at() variants, when dirfd is AT_FDCWD */
            {437, "openat2", syscall_openat2_in, syscall_openat2_out, 0},
            {296, "mkdirat", NULL, syscall_xxx_at, 39},
            {295, "openat", syscall_xxx_at, syscall_xxx_at, 5},
            {307, "faccessat", NULL, syscall_xxx_at, 33},
            {439, "faccessat2", NULL, syscall_xxx_at, 33},
            {305, "readlinkat", NULL, syscall_xxx_at, 85},
            {300, "fstatat64", NULL, syscall_xxx_at, 195},
            {383, "statx", NULL, syscall_xxx_at, 107},
            {358, "execveat", syscall_xxx_at, syscall_xxx_at, 11},
            {298, "fchownat", NULL, syscall_xxx_at, 182},
            {306, "fchmodat", NULL, syscall_xxx_at, 15},

            /* Unhandled with path as first argument */
            { 40, "rmdir", NULL, syscall_unhandled_path1, 0},
            { 92, "truncate", NULL, syscall_unhandled_path1, 0},
            {193, "truncate64", NULL, syscall_unhandled_path1, 0},
            { 10, "unlink", NULL, syscall_unhandled_path1, 0},
            { 15, "chmod", NULL, syscall_unhandled_path1, 0},
            {182, "chown", NULL, syscall_unhandled_path1, 0},
            {212, "chown32", NULL, syscall_unhandled_path1, 0},
            { 16, "lchown", NULL, syscall_unhandled_path1, 0},
            {198, "lchown32", NULL, syscall_unhandled_path1, 0},
            { 30, "utime", NULL, syscall_unhandled_path1, 0},
            {271, "utimes", NULL, syscall_unhandled_path1, 0},
            {277, "mq_open", NULL, syscall_unhandled_path1, 0},
            {278, "mq_unlink", NULL, syscall_unhandled_path1, 0},
            {188, "setxattr", NULL, syscall_unhandled_path1, 0},
            {189, "lsetxattr", NULL, syscall_unhandled_path1, 0},
            {197, "removexattr", NULL, syscall_unhandled_path1, 0},
            {198, "lremovexattr", NULL, syscall_unhandled_path1, 0},
            {191, "getxattr", NULL, syscall_unhandled_path1, 0},
            {192, "lgetxattr", NULL, syscall_unhandled_path1, 0},
            {194, "listxattr", NULL, syscall_unhandled_path1, 0},
            {195, "llistxattr", NULL, syscall_unhandled_path1, 0},

            /* Unhandled which use open descriptors */
            {301, "unlinkat", NULL, syscall_unhandled_other, 0},
            {133, "fchdir", NULL, syscall_unhandled_other, 0},

            /* Other unhandled */
            { 26, "ptrace", NULL, syscall_unhandled_other, 0},
            {341, "name_to_handle_at", NULL, syscall_unhandled_other, 0},

            /* Sentinel */
            {0, NULL, NULL, NULL, 0}
        };
        process_table(&syscall_tables[SYSCALL_I386], list);
    }

#ifdef X86_64
    /* https://github.com/torvalds/linux/blob/master/arch/x86/entry/syscalls/syscall_64.tbl */

    /* x64 */
    {
        struct unprocessed_table_entry list[] = {
            {  2, "open", syscall_fileopening_in, syscall_fileopening_out,
                     SYSCALL_OPENING_OPEN},
            { 85, "creat", NULL, syscall_fileopening_out, SYSCALL_OPENING_CREAT},
            { 21, "access", NULL, syscall_fileopening_out, SYSCALL_OPENING_ACCESS},

            {  4, "stat", NULL, syscall_filestat, 0},
            {  6, "lstat", NULL, syscall_filestat, 1},

            { 89, "readlink", NULL, syscall_readlink, 0},

            { 83, "mkdir", NULL, syscall_mkdir, 0},

            { 80, "chdir", NULL, syscall_chdir, 0},

            { 59, "execve", syscall_execve_in, syscall_execve_out, 0},

            { 57, "fork", syscall_fork_in, syscall_fork_out, 0},
            { 58, "vfork", syscall_fork_in, syscall_fork_out, 0},
            { 56, "clone", syscall_fork_in, syscall_fork_out, 0},
            {435, "clone3", syscall_fork_in, syscall_fork_out, PROCFLAG_CLONE3},

            { 43, "accept", NULL, syscall_accept, 0},
            {288, "accept4", NULL, syscall_accept, 0},
            { 42, "connect", NULL, syscall_connect, 0},
            /*{ 44, "sendto", NULL, syscall_sendto, 0},*/

            /* File-creating syscalls: created path is second argument */
            { 82, "rename", NULL, syscall_filecreating, 0},
            { 86, "link", NULL, syscall_filecreating, 0},
            { 88, "symlink", NULL, syscall_filecreating, 1},

            /* File-creating syscalls, at variants: unhandled if first or third
             * argument is not AT_FDCWD, second is read, fourth is created */
            {264, "renameat", NULL, syscall_filecreating_at, 0},
            {265, "linkat", NULL, syscall_filecreating_at, 0},
            {266, "symlinkat", NULL, syscall_filecreating_at, 1},

            /* Half-implemented: *at() variants, when dirfd is AT_FDCWD */
            {437, "openat2", syscall_openat2_in, syscall_openat2_out, 0},
            {258, "mkdirat", NULL, syscall_xxx_at, 83},
            {257, "openat", syscall_xxx_at, syscall_xxx_at, 2},
            {269, "faccessat", NULL, syscall_xxx_at, 21},
            {439, "faccessat2", NULL, syscall_xxx_at, 21},
            {267, "readlinkat", NULL, syscall_xxx_at, 89},
            {262, "newfstatat", NULL, syscall_xxx_at, 4},
            {332, "statx", NULL, syscall_xxx_at, 6},
            {322, "execveat", syscall_xxx_at, syscall_xxx_at, 59},
            {260, "fchownat", NULL, syscall_xxx_at, 92},
            {268, "fchmodat", NULL, syscall_xxx_at, 90},

            /* Unhandled with path as first argument */
            { 84, "rmdir", NULL, syscall_unhandled_path1, 0},
            { 76, "truncate", NULL, syscall_unhandled_path1, 0},
            { 87, "unlink", NULL, syscall_unhandled_path1, 0},
            { 90, "chmod", NULL, syscall_unhandled_path1, 0},
            { 92, "chown", NULL, syscall_unhandled_path1, 0},
            { 94, "lchown", NULL, syscall_unhandled_path1, 0},
            {132, "utime", NULL, syscall_unhandled_path1, 0},
            {235, "utimes", NULL, syscall_unhandled_path1, 0},
            {240, "mq_open", NULL, syscall_unhandled_path1, 0},
            {241, "mq_unlink", NULL, syscall_unhandled_path1, 0},
            {188, "setxattr", NULL, syscall_unhandled_path1, 0},
            {189, "lsetxattr", NULL, syscall_unhandled_path1, 0},
            {197, "removexattr", NULL, syscall_unhandled_path1, 0},
            {198, "lremovexattr", NULL, syscall_unhandled_path1, 0},
            {191, "getxattr", NULL, syscall_unhandled_path1, 0},
            {192, "lgetxattr", NULL, syscall_unhandled_path1, 0},
            {194, "listxattr", NULL, syscall_unhandled_path1, 0},
            {195, "llistxattr", NULL, syscall_unhandled_path1, 0},

            /* Unhandled which use open descriptors */
            {263, "unlinkat", NULL, syscall_unhandled_other, 0},
            { 81, "fchdir", NULL, syscall_unhandled_other, 0},

            /* Other unhandled */
            {101, "ptrace", NULL, syscall_unhandled_other, 0},
            {303, "name_to_handle_at", NULL, syscall_unhandled_other, 0},

            /* Sentinel */
            {0, NULL, NULL, NULL, 0}
        };
        process_table(&syscall_tables[SYSCALL_X86_64], list);
    }

    /* x32 */
    {
        struct unprocessed_table_entry list[] = {
            {  2, "open", syscall_fileopening_in, syscall_fileopening_out,
                     SYSCALL_OPENING_OPEN},
            { 85, "creat", NULL, syscall_fileopening_out, SYSCALL_OPENING_CREAT},
            { 21, "access", NULL, syscall_fileopening_out, SYSCALL_OPENING_ACCESS},

            {  4, "stat", NULL, syscall_filestat, 0},
            {  6, "lstat", NULL, syscall_filestat, 1},

            { 89, "readlink", NULL, syscall_readlink, 0},

            { 83, "mkdir", NULL, syscall_mkdir, 0},

            { 80, "chdir", NULL, syscall_chdir, 0},

            {520, "execve", syscall_execve_in, syscall_execve_out},

            { 57, "fork", syscall_fork_in, syscall_fork_out, 0},
            { 58, "vfork", syscall_fork_in, syscall_fork_out, 0},
            { 56, "clone", syscall_fork_in, syscall_fork_out, 0},
            {435, "clone3", syscall_fork_in, syscall_fork_out, PROCFLAG_CLONE3},

            { 43, "accept", NULL, syscall_accept, 0},
            {288, "accept4", NULL, syscall_accept, 0},
            { 42, "connect", NULL, syscall_connect, 0},
            /*{ 44, "sendto", NULL, syscall_sendto, 0},*/

            /* File-creating syscalls: created path is second argument */
            { 82, "rename", NULL, syscall_filecreating, 0},
            { 86, "link", NULL, syscall_filecreating, 0},
            { 88, "symlink", NULL, syscall_filecreating, 1},

            /* File-creating syscalls, at variants: unhandled if first or third
             * argument is not AT_FDCWD, second is read, fourth is created */
            {264, "renameat", NULL, syscall_filecreating_at, 0},
            {265, "linkat", NULL, syscall_filecreating_at, 0},
            {266, "symlinkat", NULL, syscall_filecreating_at, 1},

            /* Half-implemented: *at() variants, when dirfd is AT_FDCWD */
            {437, "openat2", syscall_openat2_in, syscall_openat2_out, 0},
            {258, "mkdirat", NULL, syscall_xxx_at, 83},
            {257, "openat", syscall_xxx_at, syscall_xxx_at, 2},
            {269, "faccessat", NULL, syscall_xxx_at, 21},
            {439, "faccessat2", NULL, syscall_xxx_at, 21},
            {267, "readlinkat", NULL, syscall_xxx_at, 89},
            {262, "newfstatat", NULL, syscall_xxx_at, 4},
            {332, "statx", NULL, syscall_xxx_at, 6},
            {545, "execveat", syscall_xxx_at, syscall_xxx_at, 59},
            {260, "fchownat", NULL, syscall_xxx_at, 92},
            {268, "fchmodat", NULL, syscall_xxx_at, 90},

            /* Unhandled with path as first argument */
            { 84, "rmdir", NULL, syscall_unhandled_path1, 0},
            { 76, "truncate", NULL, syscall_unhandled_path1, 0},
            { 87, "unlink", NULL, syscall_unhandled_path1, 0},
            { 90, "chmod", NULL, syscall_unhandled_path1, 0},
            { 92, "chown", NULL, syscall_unhandled_path1, 0},
            { 94, "lchown", NULL, syscall_unhandled_path1, 0},
            {132, "utime", NULL, syscall_unhandled_path1, 0},
            {235, "utimes", NULL, syscall_unhandled_path1, 0},
            {240, "mq_open", NULL, syscall_unhandled_path1, 0},
            {241, "mq_unlink", NULL, syscall_unhandled_path1, 0},
            {188, "setxattr", NULL, syscall_unhandled_path1, 0},
            {189, "lsetxattr", NULL, syscall_unhandled_path1, 0},
            {197, "removexattr", NULL, syscall_unhandled_path1, 0},
            {198, "lremovexattr", NULL, syscall_unhandled_path1, 0},
            {191, "getxattr", NULL, syscall_unhandled_path1, 0},
            {192, "lgetxattr", NULL, syscall_unhandled_path1, 0},
            {194, "listxattr", NULL, syscall_unhandled_path1, 0},
            {195, "llistxattr", NULL, syscall_unhandled_path1, 0},

            /* Unhandled which use open descriptors */
            {263, "unlinkat", NULL, syscall_unhandled_other, 0},
            { 81, "fchdir", NULL, syscall_unhandled_other, 0},

            /* Other unhandled */
            {521, "ptrace", NULL, syscall_unhandled_other, 0},
            {303, "name_to_handle_at", NULL, syscall_unhandled_other, 0},

            /* Sentinel */
            {0, NULL, NULL, NULL, 0}
        };
        process_table(&syscall_tables[SYSCALL_X86_64_x32], list);
    }
#endif
}


/* ********************
 * Handle a syscall via the table
 */

int syscall_handle(struct Process *process)
{
    pid_t tid = process->tid;
    const int syscall = process->current_syscall & ~__X32_SYSCALL_BIT;
    size_t syscall_type;
    const char *inout = process->in_syscall?"out":"in";
    if(process->mode == MODE_I386)
    {
        syscall_type = SYSCALL_I386;
        if(logging_level <= 5)
            log_debug(process->tid, "syscall %d (i386) (%s)", syscall, inout);
    }
    else if(process->current_syscall & __X32_SYSCALL_BIT)
    {
        /* LCOV_EXCL_START : x32 is not supported right now */
        syscall_type = SYSCALL_X86_64_x32;
        if(logging_level <= 5)
            log_debug(process->tid, "syscall %d (x32) (%s)", syscall, inout);
        /* LCOV_EXCL_STOP */
    }
    else
    {
        syscall_type = SYSCALL_X86_64;
        if(logging_level <= 5)
            log_debug(process->tid, "syscall %d (x64) (%s)", syscall, inout);
    }

    if(process->flags & PROCFLAG_EXECD)
    {
        if(logging_level <= 5)
            log_debug(process->tid,
                      "ignoring, EXEC'D is set -- just post-exec syscall-"
                      "return stop");
        process->flags &= ~PROCFLAG_EXECD;
        if(process->execve_info != NULL)
        {
            free_execve_info(process->execve_info);
            process->execve_info = NULL;
        }
        process->in_syscall = 1; /* set to 0 before function returns */
    }
    else
    {
        struct syscall_table_entry *entry = NULL;
        struct syscall_table *tbl = &syscall_tables[syscall_type];
        if(syscall < 0 || syscall >= 2000)
            /* LCOV_EXCL_START : internal error */
            log_error(process->tid, "INVALID SYSCALL %d", syscall);
            /* LCOV_EXCL_STOP */
        if(syscall >= 0 && (size_t)syscall < tbl->length)
            entry = &tbl->entries[syscall];
        if(entry != NULL)
        {
            int ret = 0;
            if(entry->name)
                log_debug(process->tid, "%c%s()",
                          process->in_syscall?'-':'+',
                          entry->name);
            if(!process->in_syscall && entry->proc_entry)
                ret = entry->proc_entry(entry->name, process, entry->udata);
            else if(process->in_syscall && entry->proc_exit)
                ret = entry->proc_exit(entry->name, process, entry->udata);
            if(ret != 0)
            {
                log_error(process->tid, "handler for syscall %d %s failed!",
                          syscall, process->in_syscall?"exit":"entry");
                return -1;
            }
        }
    }

    /* Run to next syscall */
    if(process->in_syscall)
    {
        process->in_syscall = 0;
        if(process->execve_info != NULL)
        {
            /* LCOV_EXCL_START : internal error */
            log_error(process->tid, "out of syscall with execve_info != NULL");
            return -1;
            /* LCOV_EXCL_STOP */

        }
        process->current_syscall = -1;
    }
    else
        process->in_syscall = 1;
    ptrace(PTRACE_SYSCALL, tid, NULL, NULL);

    return 0;
}<|MERGE_RESOLUTION|>--- conflicted
+++ resolved
@@ -69,7 +69,6 @@
 }
 
 
-<<<<<<< HEAD
 static void record_connection(struct Process *process, int inbound,
                               void *address, socklen_t addrlen)
 {
@@ -92,6 +91,21 @@
         snprintf(buffer, 512, "[%s]:%d", buf, ntohs(address_->sin6_port));
         db_add_connection(process->identifier, inbound, "INET6", NULL, buffer);
     }
+    else if(family == AF_UNIX)
+    {
+        struct sockaddr_un *address_ = address;
+        char buf[109];
+        strncpy(buf, &address_->sun_path, 108);
+        buf[108] = 0;
+        sprintf(buffer, 512, "unix:%s", buf);
+        db_add_connection(process->identifier, inbound, "UNIX", NULL, buf);
+
+        if(db_add_file_open(process->identifier,
+                            buf,
+                            FILE_SOCKET | FILE_WRITE,
+                            0) != 0)
+            return -1; /* LCOV_EXCL_LINE */
+    }
     else
     {
         char family_str[32];
@@ -106,8 +120,6 @@
 }
 
 
-=======
->>>>>>> 04c4a981
 /* ********************
  * Other syscalls that might be of interest but that we don't handle yet
  */
@@ -876,52 +888,7 @@
  * Network connections
  */
 
-<<<<<<< HEAD
 static int handle_accept(struct Process *process, void *arg1, void *arg2)
-=======
-static int handle_socket(struct Process *process, const char *msg,
-                         void *address, socklen_t addrlen)
-{
-    const short family = ((struct sockaddr*)address)->sa_family;
-    if(family == AF_INET && addrlen >= sizeof(struct sockaddr_in))
-    {
-        struct sockaddr_in *address_ = address;
-        log_info(process->tid, "%s %s:%d", msg,
-                 inet_ntoa(address_->sin_addr),
-                 ntohs(address_->sin_port));
-    }
-    else if(family == AF_INET6
-          && addrlen >= sizeof(struct sockaddr_in6))
-    {
-        struct sockaddr_in6 *address_ = address;
-        char buf[50];
-        inet_ntop(AF_INET6, &address_->sin6_addr, buf, sizeof(buf));
-        log_info(process->tid, "%s [%s]:%d", msg,
-                 buf, ntohs(address_->sin6_port));
-    }
-    else if(family == AF_UNIX)
-    {
-        struct sockaddr_un *address_ = address;
-        char buf[109];
-        strncpy(buf, &address_->sun_path, 108);
-        buf[108] = 0;
-        log_info(process->tid, "%s unix:%s", msg, buf);
-
-        if(db_add_file_open(process->identifier,
-                            buf,
-                            FILE_SOCKET | FILE_WRITE,
-                            0) != 0)
-            return -1; /* LCOV_EXCL_LINE */
-    }
-    else
-        log_info(process->tid, "%s <unknown destination, sa_family=%d>",
-                 msg, family);
-    return 0;
-}
-
-static int handle_accept(struct Process *process,
-                         void *arg1, void *arg2)
->>>>>>> 04c4a981
 {
     socklen_t addrlen;
     tracee_read(process->tid, (void*)&addrlen, arg2, sizeof(addrlen));
@@ -929,13 +896,7 @@
     {
         void *address = malloc(addrlen);
         tracee_read(process->tid, address, arg1, addrlen);
-<<<<<<< HEAD
         record_connection(process, 1, address, addrlen);
-=======
-        if(handle_socket(process, "process accepted a connection from",
-                         address, addrlen) != 0)
-            return -1; /* LCOV_EXCL_LINE */
->>>>>>> 04c4a981
         free(address);
     }
     return 0;
@@ -948,13 +909,7 @@
     {
         void *address = malloc(addrlen);
         tracee_read(process->tid, address, arg1, addrlen);
-<<<<<<< HEAD
         record_connection(process, 0, address, addrlen);
-=======
-        if(handle_socket(process, "process connected to",
-                         address, addrlen) != 0)
-            return -1; /* LCOV_EXCL_LINE */
->>>>>>> 04c4a981
         free(address);
     }
     return 0;
