#include <signal.h>
#include <stdio.h>
#include <stdlib.h>
#include <string.h>

#include <fcntl.h>
#include <sys/ptrace.h>
#include <sys/reg.h>
#include <sys/stat.h>
#include <sys/syscall.h>
#include <sys/types.h>
#include <sys/uio.h>
#include <sys/user.h>
#include <sys/wait.h>
#include <unistd.h>

#include "config.h"
#include "database.h"
#include "ptrace_utils.h"
#include "utils.h"


#ifndef __X32_SYSCALL_BIT
#define __X32_SYSCALL_BIT 0x40000000
#endif

#ifndef NT_PRSTATUS
#define NT_PRSTATUS 1
#endif


int trace_verbosity = 0;
#define verbosity trace_verbosity


#define PROCESS_FREE        0   /* unallocated entry in table */
#define PROCESS_ALLOCATED   1   /* fork() done but not yet attached */
#define PROCESS_ATTACHED    2   /* running process */
#define PROCESS_UNKNOWN     3   /* attached but no corresponding fork() call
                                 * has finished yet */

struct Process {
    unsigned int identifier;
    pid_t pid;
    int status;
    int in_syscall;
    int current_syscall;
    char *wd;
    register_type retvalue;
    register_type params[6];
    void *syscall_info;
};

struct ExecveInfo {
    char *binary;
    char **argv;
    char **envp;
};

struct Process **processes = NULL;
size_t processes_size;

struct Process *trace_find_process(pid_t pid)
{
    size_t i;
    for(i = 0; i < processes_size; ++i)
    {
        if(processes[i]->status != PROCESS_FREE && processes[i]->pid == pid)
            return processes[i];
    }
    return NULL;
}

struct Process *trace_get_empty_process(void)
{
    size_t i;
    for(i = 0; i < processes_size; ++i)
    {
        if(processes[i]->status == PROCESS_FREE)
            return processes[i];
    }

    /* Count unknown processes */
    {
        size_t unknown = 0;
        for(i = 0; i < processes_size; ++i)
            if(processes[i]->status == PROCESS_UNKNOWN)
                ++unknown;
        {
            int many_unknown = unknown * 2 >= processes_size;
            if(verbosity >= 2 || (verbosity >= 1 && many_unknown) )
                fprintf(stderr, "%sthere are %u/%u UNKNOWN processes\n",
                        many_unknown?"Warning: ":"",
                        (unsigned int)unknown, (unsigned int)processes_size);
        }
    }

    /* Allocate more! */
    if(verbosity >= 3)
        fprintf(stderr, "Process table full (%d), reallocating\n",
                (int)processes_size);
    {
        struct Process *pool;
        size_t prev_size = processes_size;
        processes_size *= 2;
        pool = malloc((processes_size - prev_size) * sizeof(*pool));
        processes = realloc(processes, processes_size * sizeof(*processes));
        for(; i < processes_size; ++i)
        {
            processes[i] = pool++;
            processes[i]->status = PROCESS_FREE;
        }
        return processes[prev_size];
    }
}

int trace_add_files_from_proc(unsigned int process, pid_t pid,
                              const char *binary)
{
    FILE *fp;
    char dummy;
    char *line = NULL;
    size_t length = 0;
    char previous_path[4096] = "";

    const char *const fmt = "/proc/%d/maps";
    int len = snprintf(&dummy, 1, fmt, pid);
    char *procfile = malloc(len + 1);
    snprintf(procfile, len + 1, fmt, pid);

    /* Loops on lines
     * Format:
     * 08134000-0813a000 rw-p 000eb000 fe:00 868355     /bin/bash
     * 0813a000-0813f000 rw-p 00000000 00:00 0
     * b7721000-b7740000 r-xp 00000000 fe:00 901950     /lib/ld-2.18.so
     * bfe44000-bfe65000 rw-p 00000000 00:00 0          [stack]
     */

#ifdef DEBUG_PROC_PARSER
    fprintf(stderr, "Parsing %s\n", procfile);
#endif
    fp = fopen(procfile, "r");

    while((line = read_line(line, &length, fp)) != NULL)
    {
        unsigned long int addr_start, addr_end;
        char perms[5];
        unsigned long int offset;
        unsigned int dev_major, dev_minor;
        unsigned long int inode;
        char pathname[4096];
        sscanf(line,
               "%lx-%lx %4s %lx %x:%x %lu %s",
               &addr_start, &addr_end,
               perms,
               &offset,
               &dev_major, &dev_minor,
               &inode,
               pathname);

#ifdef DEBUG_PROC_PARSER
        fprintf(stderr,
                "proc line:\n"
                "    addr_start: %lx\n"
                "    addr_end: %lx\n"
                "    perms: %s\n"
                "    offset: %lx\n"
                "    dev_major: %x\n"
                "    dev_minor: %x\n"
                "    inode: %lu\n"
                "    pathname: %s\n",
                addr_start, addr_end,
                perms,
                offset,
                dev_major, dev_minor,
                inode,
                pathname);
#endif
        if(inode > 0)
        {
            if(strncmp(pathname, binary, 4096) != 0
             && strncmp(previous_path, pathname, 4096) != 0)
            {
#ifdef DEBUG_PROC_PARSER
                fprintf(stderr, "    adding to database\n");
#endif
                if(db_add_file_open(process, pathname, FILE_READ) != 0)
                    return -1;
                strncpy(previous_path, pathname, 4096);
            }
        }
    }
    return 0;
}

char *trace_unhandled_syscall(int syscall, struct Process *process)
{
    const char *name = NULL;
    int type = 0;
    switch(syscall)
    {
    /* Path as first argument */
    case SYS_mkdir:
        name = "mkdir";
        break;
    case SYS_rename:
        name = "rename";
        break;
    case SYS_rmdir:
        name = "rmdir";
        break;
    case SYS_link:
        name = "link";
        break;
    case SYS_truncate:
#ifdef SYS_truncate64
    case SYS_truncate64: /* added for big file support on x86 */
#endif
        name = "truncate";
        break;
    case SYS_unlink:
        name = "unlink";
        break;
    case SYS_chmod:
        name = "chmod";
        break;
    case SYS_chown:
#ifdef SYS_chown32
    case SYS_chown32: /* added for 32-bit ids on x86 */
#endif
        name = "chown";
        break;
    case SYS_lchown:
#ifdef SYS_lchown32
    case SYS_lchown32: /* added for 32-bit ids on x86 */
#endif
        name = "lchown";
        break;
    case SYS_utime:
        name = "utime";
        break;
    case SYS_utimes:
        name = "utimes";
        break;
    case SYS_mq_open:
        name = "mq_open";
        break;
    case SYS_mq_unlink:
        name = "mq_unlink";
        break;

    /* Path as second argument */
    case SYS_symlink:
        name = "symlink"; type = 1;
        break;

    /* Functions that use open descriptors, which we currently don't track */
    case SYS_linkat:
        name = "linkat"; type = 2;
        break;
    case SYS_mkdirat:
        name = "mkdirat"; type = 2;
        break;
    case SYS_openat:
        name = "openat"; type = 2;
        break;
    case SYS_renameat:
        name = "renameat"; type = 2;
        break;
    case SYS_symlinkat:
        name = "symlinkat"; type = 2;
        break;
    case SYS_unlinkat:
        name = "unlinkat"; type = 2;
        break;
    case SYS_fchmodat:
        name = "fchmodat"; type = 2;
        break;
    case SYS_fchownat:
        name = "fchownat"; type = 2;
        break;
    case SYS_faccessat:
        name = "faccessat"; type = 2;
        break;
    case SYS_readlinkat:
        name = "readlinkat"; type = 2;
        break;
#ifdef SYS_fstatat
    case SYS_fstatat:
#endif
#ifdef SYS_fstatat64
    case SYS_fstatat64:
#endif
#ifdef SYS_newfstatat
    case SYS_newfstatat:
#endif
        name = "fstatat"; type = 2;
        break;

    /* Others */
    case SYS_ptrace:
        name = "ptrace"; type = 2;
        break;
#ifdef SYS_name_to_handle_at
    case SYS_name_to_handle_at:
        name = "name_to_handle_at"; type = 2;
        break;
#endif
    }

    if(name == NULL)
        return NULL;
    else if(type == 0 || type == 1)
    {
        char *pathname = tracee_strdup(process->pid,
                                       (void*)process->params[type]);
        if(pathname[0] != '/')
        {
            char *oldpath = pathname;
            pathname = abspath(process->wd, oldpath);
            free(oldpath);
        }
        {
            const char *fmt = "%s(\"%s\")";
            char dummy;
            int len = snprintf(&dummy, 1, fmt, name, pathname);
            char *s = malloc(len + 1);
            snprintf(s, len + 1, fmt, name, pathname);
            free(pathname);
            return s;
        }
    }
    else /* type == 2 */
        return strdup(name);
}

int trace_handle_syscall(struct Process *process)
{
    pid_t pid = process->pid;
    const int syscall = process->current_syscall;

    /* ********************
     * open(), creat(), access()
     */
    if(process->in_syscall && (syscall == SYS_open || syscall == SYS_creat
        || syscall == SYS_access) )
    {
        unsigned int mode;
        char *pathname = tracee_strdup(pid, (void*)process->params[0]);
        if(pathname[0] != '/')
        {
            char *oldpath = pathname;
            pathname = abspath(process->wd, oldpath);
            free(oldpath);
        }
        if(verbosity >= 3)
        {
            fprintf(stderr, "%s(\"%s\") = %d (%s)\n",
                    (syscall == SYS_open)?"open":
                        (syscall == SYS_creat)?"creat":"access",
                    pathname,
                    (int)process->retvalue,
                    (process->retvalue >= 0)?"success":"failure");
        }
        if(process->retvalue >= 0)
        {
            if(syscall == SYS_access)
                mode = FILE_STAT;
            else if(syscall == SYS_creat)
                mode = flags2mode(process->params[1] |
                                  O_CREAT | O_WRONLY | O_TRUNC);
            else /* syscall == SYS_open */
                mode = flags2mode(process->params[1]);

            if(db_add_file_open(process->identifier,
                                pathname,
                                mode) != 0)
                return -1;
        }
        free(pathname);
    }
    /* ********************
     * stat(), lstat()
     */
    else if(process->in_syscall
          && (syscall == SYS_stat || syscall == SYS_lstat
#ifdef SYS_stat64
             || syscall == SYS_stat64
#endif
#ifdef SYS_oldstat
             || syscall == SYS_oldstat
#endif
#ifdef SYS_lstat64
             || syscall == SYS_lstat64
#endif
#ifdef SYS_oldlstat
             || syscall == SYS_oldlstat
#endif
              ) )
    {
        char *pathname = tracee_strdup(pid, (void*)process->params[0]);
        if(pathname[0] != '/')
        {
            char *oldpath = pathname;
            pathname = abspath(process->wd, oldpath);
            free(oldpath);
        }
        if(verbosity >= 3)
        {
            fprintf(stderr, "%s(\"%s\") = %d (%s)\n",
                    (syscall == SYS_stat
#ifdef SYS_stat64
                   || syscall == SYS_stat64
#endif
#ifdef SYS_oldstat
                   || syscall == SYS_oldstat
#endif
                     )?"stat":"lstat",
                    pathname,
                    (int)process->retvalue,
                    (process->retvalue >= 0)?"success":"failure");
        }
        if(process->retvalue >= 0)
        {
            if(db_add_file_open(process->identifier,
                                pathname,
                                FILE_STAT) != 0)
                return -1;
        }
        free(pathname);
    }
    /* ********************
     * readlink()
     */
    else if(process->in_syscall && syscall == SYS_readlink)
    {
        char *pathname = tracee_strdup(pid, (void*)process->params[0]);
        if(pathname[0] != '/')
        {
            char *oldpath = pathname;
            pathname = abspath(process->wd, oldpath);
            free(oldpath);
        }
        if(verbosity >= 3)
        {
            fprintf(stderr, "readlink(\"%s\") = %d (%s)\n",
                    pathname,
                    (int)process->retvalue,
                    (process->retvalue >= 0)?"success":"failure");
        }
        if(process->retvalue >= 0)
        {
            if(db_add_file_open(process->identifier,
                                pathname,
                                FILE_STAT) != 0)
                return -1;
        }
        free(pathname);
    }
    /* ********************
     * chdir()
     */
    else if(process->in_syscall && syscall == SYS_chdir)
    {
        char *pathname = tracee_strdup(pid, (void*)process->params[0]);
        if(pathname[0] != '/')
        {
            char *oldpath = pathname;
            pathname = abspath(process->wd, oldpath);
            free(oldpath);
        }
        if(verbosity >= 3)
        {
            fprintf(stderr, "chdir(\"%s\") = %d (%s)\n", pathname,
                    (int)process->retvalue,
                    (process->retvalue >= 0)?"success":"failure");
        }
        if(process->retvalue >= 0)
        {
            free(process->wd);
            process->wd = pathname;
            if(db_add_file_open(process->identifier,
                                pathname,
                                FILE_WDIR) != 0)
                return -1;
        }
        else
            free(pathname);
    }
    /* ********************
     * execve()
     */
    else if(!process->in_syscall && syscall == SYS_execve)
    {
        /* int execve(const char *filename,
         *            char *const argv[],
         *            char *const envp[]); */
        struct ExecveInfo *execi = malloc(sizeof(struct ExecveInfo));
        execi->binary = tracee_strdup(pid, (void*)process->params[0]);
        if(execi->binary[0] != '/')
        {
            char *oldbin = execi->binary;
            execi->binary = abspath(process->wd, oldbin);
            free(oldbin);
        }
        execi->argv = tracee_strarraydup(pid, (void*)process->params[1]);
        execi->envp = tracee_strarraydup(pid, (void*)process->params[2]);
        if(verbosity >= 3)
        {
            fprintf(stderr, "execve called:\n  binary=%s\n  argv:\n",
                    execi->binary);
            {
                /* Note: this conversion is correct and shouldn't need a
                 * cast */
                const char *const *v = (const char* const*)execi->argv;
                while(*v)
                {
                    fprintf(stderr, "    %s\n", *v);
                    ++v;
                }
            }
            {
                size_t nb = 0;
                while(execi->envp[nb] != NULL)
                    ++nb;
                fprintf(stderr, "  envp: (%u entries)\n", (unsigned int)nb);
            }
        }
        process->syscall_info = execi;
    }
    else if(process->in_syscall && syscall == SYS_execve)
    {
        struct ExecveInfo *execi = process->syscall_info;
        if(process->retvalue >= 0)
        {
            /* Note: execi->argv needs a cast to suppress a bogus warning
             * While conversion from char** to const char** is invalid,
             * conversion from char** to const char*const* is, in fact, safe.
             * G++ accepts it, GCC issues a warning. */
            if(db_add_exec(process->identifier, execi->binary,
                           (const char *const*)execi->argv,
                           (const char *const*)execi->envp) != 0)
                return -1;
            if(verbosity >= 3)
                fprintf(stderr, "Proc %d successfully exec'd %s\n",
                        process->pid, execi->binary);
            /* Process will get SIGTRAP with PTRACE_EVENT_EXEC */
            if(trace_add_files_from_proc(process->identifier, process->pid,
                                         execi->binary) != 0)
                return -1;
        }

        free_strarray(execi->argv);
        free_strarray(execi->envp);
        free(execi->binary);
        free(execi);
    }
    /* ********************
     * fork(), clone(), ...
     */
    else if(process->in_syscall
          && (syscall == SYS_fork || syscall == SYS_vfork
            || syscall == SYS_clone) )
    {
        if(process->retvalue > 0)
        {
            pid_t new_pid = process->retvalue;
            struct Process *new_process;
            if(verbosity >= 2)
                fprintf(stderr,
                        "Process %d created by %d via %s\n"
                        "    (working directory: %s)\n",
                        new_pid, process->pid,
                        (syscall == SYS_fork)?"fork()":
                        (syscall == SYS_vfork)?"vfork()":
                        "clone()",
                        process->wd);

            /* At this point, the process might have been seen by waitpid in
             * trace() or not. */
            new_process = trace_find_process(new_pid);
            if(new_process != NULL)
            {
                /* Process has been seen before and options were set */
                if(new_process->status != PROCESS_UNKNOWN)
                {
                    fprintf(stderr, "Critical: just created process that is "
                            "already running (status=%d)\n",
                            new_process->status);
                    return -1;
                }
                new_process->status = PROCESS_ATTACHED;
                new_process->wd = strdup(process->wd);
                ptrace(PTRACE_SYSCALL, new_process->pid, NULL, NULL);
            }
            else
            {
                /* Process hasn't been seen before (syscall returned first) */
                new_process = trace_get_empty_process();
                new_process->status = PROCESS_ALLOCATED;
                /* New process gets a SIGSTOP, but we resume on attach */
                new_process->pid = new_pid;
                new_process->in_syscall = 0;
                new_process->wd = strdup(process->wd);
            }

            /* Parent will also get a SIGTRAP with PTRACE_EVENT_FORK */

            if(db_add_process(&new_process->identifier,
                              process->identifier,
                              process->wd) != 0)
                return -1;
        }
    }
    /* ********************
     * Other syscalls that might be of interest but that we don't handle yet
     */
    else if(verbosity >= 1 && process->in_syscall && process->retvalue >= 0)
    {
        char *desc = trace_unhandled_syscall(syscall, process);
        if(desc != NULL)
        {
            fprintf(stderr,
                    "WARNING: process %d used unhandled system call %s\n",
                    process->pid, desc);
            free(desc);
        }
    }

    /* Run to next syscall */
    if(process->in_syscall)
    {
        process->in_syscall = 0;
        process->current_syscall = -1;
        process->syscall_info = NULL;
    }
    else
        process->in_syscall = 1;
    ptrace(PTRACE_SYSCALL, pid, NULL, NULL);

    return 0;
}

void trace_set_options(pid_t pid)
{
    ptrace(PTRACE_SETOPTIONS, pid, 0,
           PTRACE_O_TRACESYSGOOD |  /* Adds 0x80 bit to SIGTRAP signals
                                     * if paused because of syscall */
           PTRACE_O_TRACECLONE |
           PTRACE_O_TRACEFORK |
           PTRACE_O_TRACEVFORK);
}

int trace(pid_t first_proc, int *first_exit_code)
{
    for(;;)
    {
        int status;
        pid_t pid;
        struct Process *process;

        /* Wait for a process */
        pid = waitpid(-1, &status, __WALL);
        if(pid == -1)
        {
            perror("waitpid failed");
            return -1;
        }
        if(WIFEXITED(status))
        {
            size_t nprocs = 0, unknown = 0, i;
            if(pid == first_proc && first_exit_code != NULL)
            {
                if(WIFSIGNALED(status))
                    /* exit codes are 8 bits */
                    *first_exit_code = 0x0100 | WTERMSIG(status);
                else
                    *first_exit_code = WEXITSTATUS(status);
            }
            process = trace_find_process(pid);
            if(process != NULL)
            {
                free(process->wd);
                process->status = PROCESS_FREE;
            }
            for(i = 0; i < processes_size; ++i)
            {
                switch(processes[i]->status)
                {
                case PROCESS_FREE:
                    break;
                case PROCESS_UNKNOWN:
                    /* Exists but no corresponding syscall has returned yet */
                    ++unknown;
                case PROCESS_ALLOCATED:
                    /* Not yet attached but it will show up eventually */
                case PROCESS_ATTACHED:
                    /* Running */
                    ++nprocs;
                    break;
                }
            }
            if(verbosity >= 2)
                fprintf(stderr, "Process %d exited, %d processes remain\n",
                        pid, (unsigned int)nprocs);
            if(nprocs <= 0)
                break;
            if(unknown >= nprocs)
            {
                fprintf(stderr, "Critical: only UNKNOWN processes remaining "
                        "(%d)\n", (unsigned int)nprocs);
                return -1;
            }
            continue;
        }

        process = trace_find_process(pid);
        if(process == NULL)
        {
            if(verbosity >= 3)
                fprintf(stderr, "Process %d appeared\n", pid);
            process = trace_get_empty_process();
            process->status = PROCESS_UNKNOWN;
            process->pid = pid;
            process->in_syscall = 0;
            process->wd = NULL;
            trace_set_options(pid);
            /* Don't resume, it will be set to ATTACHED and resumed when fork()
             * returns */
            continue;
        }
        else if(process->status == PROCESS_ALLOCATED)
        {
            process->status = PROCESS_ATTACHED;

<<<<<<< HEAD
            if(verbosity >= 3)
                fprintf(stderr, "Process %d attached\n", pid);
            trace_set_options(pid);
=======
            ++nprocs;
            if(verbosity >= 2)
                fprintf(stderr, "Process %d attached, %d total\n",
                        pid, nprocs);
            ptrace(PTRACE_SETOPTIONS, pid, 0,
                   PTRACE_O_TRACESYSGOOD |  /* Adds 0x80 bit to SIGTRAP signals
                                             * if paused because of syscall */
                   PTRACE_O_TRACECLONE |
                   PTRACE_O_TRACEFORK |
                   PTRACE_O_TRACEVFORK |
                   PTRACE_O_TRACEEXEC);
>>>>>>> b3ccca6d
            ptrace(PTRACE_SYSCALL, pid, NULL, NULL);
            continue;
        }

        if(WIFSTOPPED(status) && WSTOPSIG(status) & 0x80)
        {
            struct user_regs_struct regs;
            size_t len = 0;
            /* Try to use GETREGSET first, since iov_len allows us to know if
             * 32bit or 64bit mode was used */
#ifdef PTRACE_GETREGSET
            {
                struct iovec iov;
                iov.iov_base = &regs;
                iov.iov_len = sizeof(regs);
                if(ptrace(PTRACE_GETREGSET, pid, NT_PRSTATUS, &iov) == 0)
                    len = iov.iov_len;
            }
            if(len == 0)
#endif
            /* GETREGSET undefined or call failed, fallback on GETREGS */
            {
                ptrace(PTRACE_GETREGS, pid, NULL, &regs);
            }
#if defined(I386)
            process->current_syscall = regs.orig_eax;
            if(process->in_syscall)
                process->retvalue = regs.eax;
            else
            {
                process->params[0] = regs.ebx;
                process->params[1] = regs.ecx;
                process->params[2] = regs.edx;
                process->params[3] = regs.esi;
                process->params[4] = regs.edi;
                process->params[5] = regs.ebp;
            }
#elif defined(X86_64)
            /* TODO : handle i386 compat and x32 (currently just warns) */
            /* If len is known (not 0) and not that of x86_64 registers,
             * or if len is not known (0) and CS is 0x23 (not as reliable) */
            if( (len != 0 && len != sizeof(regs))
             || (len == 0 && regs.cs == 0x23))
            {
                if(verbosity >= 1)
                    fprintf(stderr, "Warning: process %d made a syscall in "
                            "i386 compat mode\n", pid);
            }
            else
            {
                process->current_syscall = regs.orig_rax;
                if(process->in_syscall)
                    process->retvalue = regs.rax;
                else
                {
                    if(process->current_syscall & __X32_SYSCALL_BIT)
                    {
                        if(verbosity >= 1)
                            fprintf(stderr, "Warning: process %d made an x32 "
                                    "syscall\n", pid);
                    }
                    process->params[0] = regs.rdi;
                    process->params[1] = regs.rsi;
                    process->params[2] = regs.rdx;
                    process->params[3] = regs.r10;
                    process->params[4] = regs.r8;
                    process->params[5] = regs.r9;
                }
            }
#endif
            if(trace_handle_syscall(process) != 0)
                return -1;
        }
        /* Handle signals */
        else if(WIFSTOPPED(status))
        {
            int signum = WSTOPSIG(status) & 0x7F;

            /* Synthetic signal for ptrace event: resume */
            if(signum == SIGTRAP && status & 0xFF0000)
                ptrace(PTRACE_SYSCALL, pid, NULL, NULL);
            else if(signum == SIGTRAP)
            {
                /* Probably doesn't happen? Then, remove */
                fprintf(stderr, "NOT delivering SIGTRAP to %d\n",
                        pid);
                fprintf(stderr, "    waitstatus=0x%X\n", status);
                ptrace(PTRACE_SYSCALL, pid, NULL, NULL);
            }
            /* Other signal, let the process handle it */
            else
            {
                siginfo_t si;
                if(verbosity >= 2)
                    fprintf(stderr, "Process %d caught signal %d\n",
                            pid, signum);
                if(ptrace(PTRACE_GETSIGINFO, pid, 0, (long)&si) >= 0)
                    ptrace(PTRACE_SYSCALL, pid, NULL, signum);
                else
                {
                    /* Not sure what this is for */
                    perror("    NOT delivering");
                    if(signum != SIGSTOP)
                        ptrace(PTRACE_SYSCALL, pid, NULL, NULL);
                }
            }
        }
    }

    return 0;
}

void cleanup(void)
{
    size_t i;
    {
        size_t nb = 0;
        for(i = 0; i < processes_size; ++i)
            if(processes[i]->status != PROCESS_FREE)
                ++nb;
        /* size_t size is implementation dependent; %u for size_t can trigger
         * a warning */
        fprintf(stderr, "Cleaning up, %u processes to kill...\n",
                (unsigned int)nb);
    }
    for(i = 0; i < processes_size; ++i)
    {
        if(processes[i]->status != PROCESS_FREE)
        {
            kill(processes[i]->pid, SIGKILL);
            free(processes[i]->wd);
        }
    }
}

void sigint_handler(int signo)
{
    if(verbosity >= 1)
        fprintf(stderr, "Cleaning up on SIGINT\n");
    (void)signo;
    cleanup();
    exit(1);
}

void trace_init(void)
{
    signal(SIGCHLD, SIG_DFL);
    signal(SIGINT, sigint_handler);

    if(processes == NULL)
    {
        size_t i;
        struct Process *pool;
        processes_size = 16;
        processes = malloc(processes_size * sizeof(*processes));
        pool = malloc(processes_size * sizeof(*pool));
        for(i = 0; i < processes_size; ++i)
        {
            processes[i] = pool++;
            processes[i]->status = PROCESS_FREE;
            processes[i]->in_syscall = 0;
            processes[i]->current_syscall = -1;
            processes[i]->syscall_info = NULL;
            processes[i]->wd = NULL;
        }
    }
}

int fork_and_trace(const char *binary, int argc, char **argv,
                   const char *database_path, int *exit_status)
{
    pid_t child;

    trace_init();

    child = fork();

    if(child != 0 && verbosity >= 2)
        fprintf(stderr, "Child created, pid=%d\n", child);

    if(child == 0)
    {
        char **args = malloc((argc + 1) * sizeof(char*));
        memcpy(args, argv, argc * sizeof(char*));
        args[argc] = NULL;
        /* Trace this process */
        ptrace(PTRACE_TRACEME, 0, NULL, NULL);
        /* Stop this once so tracer can set options */
        kill(getpid(), SIGSTOP);
        /* Execute the target */
        execvp(binary, args);
        perror("Couldn't execute the target command (execvp returned)");
        exit(1);
    }

    if(db_init(database_path) != 0)
    {
        kill(child, SIGKILL);
        return 1;
    }

    /* Creates entry for first process */
    {
        struct Process *process = trace_get_empty_process();
        process->status = PROCESS_ALLOCATED; /* Not yet attached... */
        /* We sent a SIGSTOP, but we resume on attach */
        process->pid = child;
        process->in_syscall = 0;
        process->wd = get_wd();

        if(verbosity >= 2)
            fprintf(stderr, "Process %d created by initial fork()\n", child);
        if(db_add_first_process(&process->identifier, process->wd) != 0)
        {
            cleanup();
            return 1;
        }
    }

    if(trace(child, exit_status) != 0)
    {
        cleanup();
        db_close();
        return 1;
    }

    if(db_close() != 0)
        return 1;

    return 0;
}<|MERGE_RESOLUTION|>--- conflicted
+++ resolved
@@ -648,7 +648,8 @@
                                      * if paused because of syscall */
            PTRACE_O_TRACECLONE |
            PTRACE_O_TRACEFORK |
-           PTRACE_O_TRACEVFORK);
+           PTRACE_O_TRACEVFORK |
+           PTRACE_O_TRACEEXEC);
 }
 
 int trace(pid_t first_proc, int *first_exit_code)
@@ -733,23 +734,9 @@
         {
             process->status = PROCESS_ATTACHED;
 
-<<<<<<< HEAD
             if(verbosity >= 3)
                 fprintf(stderr, "Process %d attached\n", pid);
             trace_set_options(pid);
-=======
-            ++nprocs;
-            if(verbosity >= 2)
-                fprintf(stderr, "Process %d attached, %d total\n",
-                        pid, nprocs);
-            ptrace(PTRACE_SETOPTIONS, pid, 0,
-                   PTRACE_O_TRACESYSGOOD |  /* Adds 0x80 bit to SIGTRAP signals
-                                             * if paused because of syscall */
-                   PTRACE_O_TRACECLONE |
-                   PTRACE_O_TRACEFORK |
-                   PTRACE_O_TRACEVFORK |
-                   PTRACE_O_TRACEEXEC);
->>>>>>> b3ccca6d
             ptrace(PTRACE_SYSCALL, pid, NULL, NULL);
             continue;
         }
