--- conflicted
+++ resolved
@@ -28,7 +28,15 @@
 #include "utils.h"
 
 
-<<<<<<< HEAD
+#ifndef __X32_SYSCALL_BIT
+#define __X32_SYSCALL_BIT 0x40000000
+#endif
+
+#ifndef NT_PRSTATUS
+#define NT_PRSTATUS 1
+#endif
+
+
 /* Static assertion trick */
 enum { ASSERT_POINTER_FITS_IN_LONG_INT = 1/(!!(
         sizeof(long int) >= sizeof(void*)
@@ -109,15 +117,6 @@
     reg->u = value;
     reg->p = (void*)value;
 }
-=======
-#ifndef __X32_SYSCALL_BIT
-#define __X32_SYSCALL_BIT 0x40000000
-#endif
-
-#ifndef NT_PRSTATUS
-#define NT_PRSTATUS 1
-#endif
->>>>>>> b8e9e810
 
 
 int trace_verbosity = 0;
@@ -424,13 +423,8 @@
         return NULL;
     else if(type == 0)
     {
-<<<<<<< HEAD
-        char *pathname = tracee_strdup(process->pid,
-                                       process->params[type].p);
-=======
         char *pathname = tracee_strdup(process->tid,
-                                       (void*)process->params[0]);
->>>>>>> b8e9e810
+                                       process->params[0].p);
         if(pathname[0] != '/')
         {
             char *oldpath = pathname;
@@ -475,8 +469,7 @@
 
 int trace_handle_syscall(struct Process *process)
 {
-<<<<<<< HEAD
-    pid_t pid = process->pid;
+    pid_t tid = process->tid;
     const int syscall = process->current_syscall & ~__X32_SYSCALL_BIT;
     if(verbosity >= 4)
     {
@@ -489,10 +482,6 @@
                     "x64 mode");
 #endif
     }
-=======
-    pid_t tid = process->tid;
-    const int syscall = process->current_syscall;
->>>>>>> b8e9e810
 
     /* ********************
      * open(), creat(), access()
@@ -501,11 +490,7 @@
         || syscall == SYS_access) )
     {
         unsigned int mode;
-<<<<<<< HEAD
-        char *pathname = tracee_strdup(pid, process->params[0].p);
-=======
-        char *pathname = tracee_strdup(tid, (void*)process->params[0]);
->>>>>>> b8e9e810
+        char *pathname = tracee_strdup(tid, process->params[0].p);
         if(pathname[0] != '/')
         {
             char *oldpath = pathname;
@@ -516,32 +501,13 @@
         if(syscall == SYS_access)
             mode = FILE_STAT;
         else if(syscall == SYS_creat)
-            mode = flags2mode(process->params[1] |
+            mode = flags2mode(process->params[1].u |
                               O_CREAT | O_WRONLY | O_TRUNC);
         else /* syscall == SYS_open */
-            mode = flags2mode(process->params[1]);
+            mode = flags2mode(process->params[1].u);
 
         if(verbosity >= 3)
         {
-<<<<<<< HEAD
-            fprintf(stderr, "%s(\"%s\") = %d (%s)\n",
-                    (syscall == SYS_open)?"open":
-                        (syscall == SYS_creat)?"creat":"access",
-                    pathname,
-                    (int)process->retvalue.i,
-                    (process->retvalue.i >= 0)?"success":"failure");
-        }
-        if(process->retvalue.i >= 0)
-        {
-            if(syscall == SYS_access)
-                mode = FILE_STAT;
-            else if(syscall == SYS_creat)
-                mode = flags2mode(process->params[1].u |
-                                  O_CREAT | O_WRONLY | O_TRUNC);
-            else /* syscall == SYS_open */
-                mode = flags2mode(process->params[1].u);
-
-=======
             /* Converts mode to string s_mode */
             char mode_buf[42] = "";
             const char *s_mode;
@@ -559,21 +525,20 @@
                 log_info("open(\"%s\", mode=%s) = %d (%s)",
                          pathname,
                          s_mode,
-                         (int)process->retvalue,
-                         (process->retvalue >= 0)?"success":"failure");
+                         (int)process->retvalue.i,
+                         (process->retvalue.i >= 0)?"success":"failure");
             else /* SYS_creat or SYS_access */
                 log_info("%s(\"%s\") (mode=%s) = %d (%s)",
                          (syscall == SYS_open)?"open":
                              (syscall == SYS_creat)?"creat":"access",
                          pathname,
                          s_mode,
-                         (int)process->retvalue,
-                         (process->retvalue >= 0)?"success":"failure");
-        }
-
-        if(process->retvalue >= 0)
-        {
->>>>>>> b8e9e810
+                         (int)process->retvalue.i,
+                         (process->retvalue.i >= 0)?"success":"failure");
+        }
+
+        if(process->retvalue.i >= 0)
+        {
             if(db_add_file_open(process->identifier,
                                 pathname,
                                 mode,
@@ -602,11 +567,7 @@
 #endif
               ) )
     {
-<<<<<<< HEAD
-        char *pathname = tracee_strdup(pid, process->params[0].p);
-=======
-        char *pathname = tracee_strdup(tid, (void*)process->params[0]);
->>>>>>> b8e9e810
+        char *pathname = tracee_strdup(tid, process->params[0].p);
         if(pathname[0] != '/')
         {
             char *oldpath = pathname;
@@ -623,17 +584,10 @@
 #ifdef SYS_oldstat
                     || syscall == SYS_oldstat
 #endif
-<<<<<<< HEAD
-                     )?"stat":"lstat",
-                    pathname,
-                    (int)process->retvalue.i,
-                    (process->retvalue.i >= 0)?"success":"failure");
-=======
                       )?"stat":"lstat",
                      pathname,
-                     (int)process->retvalue,
-                     (process->retvalue >= 0)?"success":"failure");
->>>>>>> b8e9e810
+                     (int)process->retvalue.i,
+                     (process->retvalue.i >= 0)?"success":"failure");
         }
         if(process->retvalue.i >= 0)
         {
@@ -650,11 +604,7 @@
      */
     else if(process->in_syscall && syscall == SYS_readlink)
     {
-<<<<<<< HEAD
-        char *pathname = tracee_strdup(pid, process->params[0].p);
-=======
-        char *pathname = tracee_strdup(tid, (void*)process->params[0]);
->>>>>>> b8e9e810
+        char *pathname = tracee_strdup(tid, process->params[0].p);
         if(pathname[0] != '/')
         {
             char *oldpath = pathname;
@@ -663,17 +613,10 @@
         }
         if(verbosity >= 3)
         {
-<<<<<<< HEAD
-            fprintf(stderr, "readlink(\"%s\") = %d (%s)\n",
-                    pathname,
-                    (int)process->retvalue.i,
-                    (process->retvalue.i >= 0)?"success":"failure");
-=======
             log_info("readlink(\"%s\") = %d (%s)",
                      pathname,
-                     (int)process->retvalue,
-                     (process->retvalue >= 0)?"success":"failure");
->>>>>>> b8e9e810
+                     (int)process->retvalue.i,
+                     (process->retvalue.i >= 0)?"success":"failure");
         }
         if(process->retvalue.i >= 0)
         {
@@ -690,7 +633,7 @@
      */
     else if(process->in_syscall && syscall == SYS_mkdir)
     {
-        char *pathname = tracee_strdup(tid, (void*)process->params[0]);
+        char *pathname = tracee_strdup(tid, process->params[0].p);
         if(pathname[0] != '/')
         {
             char *oldpath = pathname;
@@ -700,10 +643,10 @@
         if(verbosity >= 3)
         {
             log_info("mkdir(\"%s\") = %d (%s)", pathname,
-                     (int)process->retvalue,
-                     (process->retvalue >= 0)?"success":"failure");
-        }
-        if(process->retvalue >= 0)
+                     (int)process->retvalue.i,
+                     (process->retvalue.i >= 0)?"success":"failure");
+        }
+        if(process->retvalue.i >= 0)
         {
             if(db_add_file_open(process->identifier,
                                 pathname,
@@ -717,7 +660,7 @@
      */
     else if(process->in_syscall && syscall == SYS_symlink)
     {
-        char *pathname = tracee_strdup(tid, (void*)process->params[1]);
+        char *pathname = tracee_strdup(tid, process->params[1].p);
         if(pathname[0] != '/')
         {
             char *oldpath = pathname;
@@ -727,10 +670,10 @@
         if(verbosity >= 3)
         {
             log_info("symlink(\"%s\") = %d (%s)", pathname,
-                     (int)process->retvalue,
-                     (process->retvalue >= 0)?"success":"failure");
-        }
-        if(process->retvalue >= 0)
+                     (int)process->retvalue.i,
+                     (process->retvalue.i >= 0)?"success":"failure");
+        }
+        if(process->retvalue.i >= 0)
         {
             if(db_add_file_open(process->identifier,
                                 pathname,
@@ -744,11 +687,7 @@
      */
     else if(process->in_syscall && syscall == SYS_chdir)
     {
-<<<<<<< HEAD
-        char *pathname = tracee_strdup(pid, process->params[0].p);
-=======
-        char *pathname = tracee_strdup(tid, (void*)process->params[0]);
->>>>>>> b8e9e810
+        char *pathname = tracee_strdup(tid, process->params[0].p);
         if(pathname[0] != '/')
         {
             char *oldpath = pathname;
@@ -757,15 +696,9 @@
         }
         if(verbosity >= 3)
         {
-<<<<<<< HEAD
-            fprintf(stderr, "chdir(\"%s\") = %d (%s)\n", pathname,
-                    (int)process->retvalue.i,
-                    (process->retvalue.i >= 0)?"success":"failure");
-=======
             log_info("chdir(\"%s\") = %d (%s)", pathname,
-                     (int)process->retvalue,
-                     (process->retvalue >= 0)?"success":"failure");
->>>>>>> b8e9e810
+                     (int)process->retvalue.i,
+                     (process->retvalue.i >= 0)?"success":"failure");
         }
         if(process->retvalue.i >= 0)
         {
@@ -789,24 +722,15 @@
          *            char *const argv[],
          *            char *const envp[]); */
         struct ExecveInfo *execi = malloc(sizeof(struct ExecveInfo));
-<<<<<<< HEAD
-        execi->binary = tracee_strdup(pid, process->params[0].p);
-=======
-        execi->binary = tracee_strdup(tid, (void*)process->params[0]);
->>>>>>> b8e9e810
+        execi->binary = tracee_strdup(tid, process->params[0].p);
         if(execi->binary[0] != '/')
         {
             char *oldbin = execi->binary;
             execi->binary = abspath(process->wd, oldbin);
             free(oldbin);
         }
-<<<<<<< HEAD
-        execi->argv = tracee_strarraydup(pid, process->params[1].p);
-        execi->envp = tracee_strarraydup(pid, process->params[2].p);
-=======
-        execi->argv = tracee_strarraydup(tid, (void*)process->params[1]);
-        execi->envp = tracee_strarraydup(tid, (void*)process->params[2]);
->>>>>>> b8e9e810
+        execi->argv = tracee_strarraydup(tid, process->params[1].p);
+        execi->envp = tracee_strarraydup(tid, process->params[2].p);
         if(verbosity >= 3)
         {
             log_info("execve called by %d:\n  binary=%s\n  argv:",
@@ -832,10 +756,6 @@
     }
     else if(process->in_syscall && syscall == SYS_execve)
     {
-<<<<<<< HEAD
-        struct ExecveInfo *execi = process->syscall_info;
-        if(process->retvalue.i >= 0)
-=======
         struct Process *exec_process = process;
         struct ExecveInfo *execi = exec_process->syscall_info;
         if(execi == NULL)
@@ -874,8 +794,7 @@
             free(exec_process->wd);
             exec_process->status = PROCESS_FREE;
         }
-        if(process->retvalue >= 0)
->>>>>>> b8e9e810
+        if(process->retvalue.i >= 0)
         {
             /* Note: execi->argv needs a cast to suppress a bogus warning
              * While conversion from char** to const char** is invalid,
@@ -910,22 +829,16 @@
           && (syscall == SYS_fork || syscall == SYS_vfork
             || syscall == SYS_clone) )
     {
-<<<<<<< HEAD
-        if(process->retvalue.i > 0)
-        {
-            pid_t new_pid = process->retvalue.i;
-=======
 #ifndef CLONE_THREAD
 #define CLONE_THREAD 0x00010000
 #endif
-        if(process->retvalue > 0)
+        if(process->retvalue.i > 0)
         {
             int is_thread = 0;
-            pid_t new_tid = process->retvalue;
->>>>>>> b8e9e810
+            pid_t new_tid = process->retvalue.i;
             struct Process *new_process;
             if(syscall == SYS_clone)
-                is_thread = ((unsigned int)process->params[0]) & CLONE_THREAD;
+                is_thread = process->params[0].u & CLONE_THREAD;
             if(verbosity >= 2)
                 log_info("Process %d created by %d via %s\n"
                          "    (thread: %s) (working directory: %s)",
@@ -984,7 +897,7 @@
     /* ********************
      * Network connections
      */
-    else if(verbosity >= 1 && process->in_syscall && process->retvalue >= 0
+    else if(verbosity >= 1 && process->in_syscall && process->retvalue.i >= 0
           && (0
 #ifdef SYS_socketcall
             || (syscall == SYS_socketcall && process->params[0] == SYS_ACCEPT)
@@ -998,32 +911,32 @@
               ) )
     {
         socklen_t addrlen;
-        register_type arg1;
-        register_type arg2;
+        void *arg1;
+        void *arg2;
 #ifdef SYS_socketcall
         if(syscall == SYS_socketcall)
         {
-            arg1 = process->params[2];
-            arg2 = process->params[3];
+            arg1 = process->params[2].p;
+            arg2 = process->params[3].p;
         }
         else
 #endif
         {
-            arg1 = process->params[1];
-            arg2 = process->params[2];
-        }
-        tracee_read(tid, (void*)&addrlen, (void*)arg2, sizeof(addrlen));
+            arg1 = process->params[1].p;
+            arg2 = process->params[2].p;
+        }
+        tracee_read(tid, (void*)&addrlen, arg2, sizeof(addrlen));
         if(addrlen >= sizeof(short))
         {
             void *address = malloc(addrlen);
-            tracee_read(tid, address, (void*)arg1, addrlen);
+            tracee_read(tid, address, arg1, addrlen);
             log_warn_("process accepted a connection from ");
             print_sockaddr(stderr, address, addrlen);
             fprintf(stderr, "\n");
             free(address);
         }
     }
-    else if(verbosity >= 1 && process->in_syscall && process->retvalue >= 0
+    else if(verbosity >= 1 && process->in_syscall && process->retvalue.i >= 0
           && (0
 #ifdef SYS_socketcall
             || (syscall == SYS_socketcall && process->params[0] == SYS_CONNECT)
@@ -1034,23 +947,23 @@
               ) )
     {
         socklen_t addrlen;
-        register_type arg1;
+        void *arg1;
 #ifdef SYS_socketcall
         if(syscall == SYS_socketcall)
         {
-             arg1 = process->params[2];
-             addrlen = process->params[3];
+             arg1 = process->params[2].p;
+             addrlen = process->params[3].u;
         }
         else
 #endif
         {
-             arg1 = process->params[1];
-             addrlen = process->params[2];
+             arg1 = process->params[1].p;
+             addrlen = process->params[2].u;
         }
         if(addrlen >= sizeof(short))
         {
             void *address = malloc(addrlen);
-            tracee_read(tid, address, (void*)arg1, addrlen);
+            tracee_read(tid, address, arg1, addrlen);
             log_warn_("process connected to ");
             print_sockaddr(stderr, address, addrlen);
             fprintf(stderr, "\n");
@@ -1186,7 +1099,6 @@
 
         if(WIFSTOPPED(status) && WSTOPSIG(status) & 0x80)
         {
-<<<<<<< HEAD
             size_t len = 0;
 #ifdef I386
             struct i386_regs regs;
@@ -1199,33 +1111,18 @@
 #ifndef NT_PRSTATUS
 #define NT_PRSTATUS  1
 #endif
-=======
-            struct user_regs_struct regs;
-            size_t len = 0;
-            /* Try to use GETREGSET first, since iov_len allows us to know if
-             * 32bit or 64bit mode was used */
-#ifdef PTRACE_GETREGSET
->>>>>>> b8e9e810
             {
                 struct iovec iov;
                 iov.iov_base = &regs;
                 iov.iov_len = sizeof(regs);
-<<<<<<< HEAD
-                if(ptrace(PTRACE_GETREGSET, pid, NT_PRSTATUS, &iov) == 0)
-=======
                 if(ptrace(PTRACE_GETREGSET, tid, NT_PRSTATUS, &iov) == 0)
->>>>>>> b8e9e810
                     len = iov.iov_len;
             }
             if(len == 0)
 #endif
             /* GETREGSET undefined or call failed, fallback on GETREGS */
             {
-<<<<<<< HEAD
-                ptrace(PTRACE_GETREGS, pid, NULL, &regs);
-=======
                 ptrace(PTRACE_GETREGS, tid, NULL, &regs);
->>>>>>> b8e9e810
             }
 #if defined(I386)
             process->current_syscall = regs.orig_eax;
@@ -1241,7 +1138,6 @@
                 get_i386_reg(&process->params[5], regs.ebp);
             }
 #elif defined(X86_64)
-<<<<<<< HEAD
             /* On x86_64, process might be 32 or 64 bits */
             /* If len is known (not 0) and not that of x86_64 registers,
              * or if len is not known (0) and CS is 0x23 (not as reliable) */
@@ -1282,36 +1178,6 @@
                     get_x86_64_reg(&process->params[3], regs.r10);
                     get_x86_64_reg(&process->params[4], regs.r8);
                     get_x86_64_reg(&process->params[5], regs.r9);
-=======
-            /* TODO : handle i386 compat and x32 (currently just warns) */
-            /* If len is known (not 0) and not that of x86_64 registers,
-             * or if len is not known (0) and CS is 0x23 (not as reliable) */
-            if( (len != 0 && len != sizeof(regs))
-             || (len == 0 && regs.cs == 0x23))
-            {
-                if(verbosity >= 1)
-                    log_warn("process %d made a syscall in i386 compat mode",
-                             tid);
-            }
-            else
-            {
-                process->current_syscall = regs.orig_rax;
-                if(process->in_syscall)
-                    process->retvalue = regs.rax;
-                else
-                {
-                    if(process->current_syscall & __X32_SYSCALL_BIT)
-                    {
-                        if(verbosity >= 1)
-                            log_warn("process %d made an x32 syscall", tid);
-                    }
-                    process->params[0] = regs.rdi;
-                    process->params[1] = regs.rsi;
-                    process->params[2] = regs.rdx;
-                    process->params[3] = regs.r10;
-                    process->params[4] = regs.r8;
-                    process->params[5] = regs.r9;
->>>>>>> b8e9e810
                 }
             }
 #endif
