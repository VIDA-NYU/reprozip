--- conflicted
+++ resolved
@@ -377,17 +377,12 @@
             process = trace_find_process(tid);
             if(process != NULL)
             {
-<<<<<<< HEAD
                 int cpu_time_val = -1;
                 if(process->tid == process->threadgroup->tgid)
                     cpu_time_val = cpu_time;
                 if(db_add_exit(process->identifier, exitcode,
                                cpu_time_val) != 0)
-                    return -1;
-=======
-                if(db_add_exit(process->identifier, exitcode) != 0)
                     return -1; /* LCOV_EXCL_LINE */
->>>>>>> f3fb2e80
                 trace_free_process(process);
             }
             trace_count_processes(&nprocs, &unknown);
