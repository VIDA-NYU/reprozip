--- conflicted
+++ resolved
@@ -138,7 +138,7 @@
 
     /* Allocate more! */
     if(verbosity >= 3)
-        log_info(0, "Process table full (%d), reallocating",
+        log_info(0, "process table full (%d), reallocating",
                  (int)processes_size);
     {
         struct Process *pool;
@@ -205,7 +205,7 @@
      */
 
 #ifdef DEBUG_PROC_PARSER
-    log_info(tid, "Parsing %s", procfile);
+    log_info(tid, "parsing %s", procfile);
 #endif
     fp = fopen(procfile, "r");
 
@@ -262,689 +262,7 @@
     return 0;
 }
 
-<<<<<<< HEAD
 static void trace_set_options(pid_t tid)
-=======
-char *trace_unhandled_syscall(int syscall, struct Process *process)
-{
-    const char *name = NULL;
-    int type = 0;
-    switch(syscall)
-    {
-    /* Path as first argument */
-    case SYS_rename:
-        name = "rename";
-        break;
-    case SYS_rmdir:
-        name = "rmdir";
-        break;
-    case SYS_link:
-        name = "link";
-        break;
-    case SYS_truncate:
-#ifdef SYS_truncate64
-    case SYS_truncate64: /* added for big file support on x86 */
-#endif
-        name = "truncate";
-        break;
-    case SYS_unlink:
-        name = "unlink";
-        break;
-    case SYS_chmod:
-        name = "chmod";
-        break;
-    case SYS_chown:
-#ifdef SYS_chown32
-    case SYS_chown32: /* added for 32-bit ids on x86 */
-#endif
-        name = "chown";
-        break;
-    case SYS_lchown:
-#ifdef SYS_lchown32
-    case SYS_lchown32: /* added for 32-bit ids on x86 */
-#endif
-        name = "lchown";
-        break;
-    case SYS_utime:
-        name = "utime";
-        break;
-    case SYS_utimes:
-        name = "utimes";
-        break;
-    case SYS_mq_open:
-        name = "mq_open";
-        break;
-    case SYS_mq_unlink:
-        name = "mq_unlink";
-        break;
-
-    /* Functions that use open descriptors, which we currently don't track */
-    case SYS_linkat:
-        name = "linkat"; type = 2;
-        break;
-    case SYS_mkdirat:
-        name = "mkdirat"; type = 2;
-        break;
-    case SYS_openat:
-        name = "openat"; type = 2;
-        break;
-    case SYS_renameat:
-        name = "renameat"; type = 2;
-        break;
-    case SYS_symlinkat:
-        name = "symlinkat"; type = 2;
-        break;
-    case SYS_unlinkat:
-        name = "unlinkat"; type = 2;
-        break;
-    case SYS_fchmodat:
-        name = "fchmodat"; type = 2;
-        break;
-    case SYS_fchownat:
-        name = "fchownat"; type = 2;
-        break;
-    case SYS_faccessat:
-        name = "faccessat"; type = 2;
-        break;
-    case SYS_readlinkat:
-        name = "readlinkat"; type = 2;
-        break;
-#ifdef SYS_fstatat
-    case SYS_fstatat:
-#endif
-#ifdef SYS_fstatat64
-    case SYS_fstatat64:
-#endif
-#ifdef SYS_newfstatat
-    case SYS_newfstatat:
-#endif
-        name = "fstatat"; type = 2;
-        break;
-
-    /* Others */
-    case SYS_ptrace:
-        name = "ptrace"; type = 2;
-        break;
-#ifdef SYS_name_to_handle_at
-    case SYS_name_to_handle_at:
-        name = "name_to_handle_at"; type = 2;
-        break;
-#endif
-    }
-
-    if(name == NULL)
-        return NULL;
-    else if(type == 0)
-    {
-        char *pathname = tracee_strdup(process->tid,
-                                       (void*)process->params[0]);
-        if(pathname[0] != '/')
-        {
-            char *oldpath = pathname;
-            pathname = abspath(process->wd, oldpath);
-            free(oldpath);
-        }
-        {
-            const char *fmt = "%s(\"%s\")";
-            char dummy;
-            int len = snprintf(&dummy, 1, fmt, name, pathname);
-            char *s = malloc(len + 1);
-            snprintf(s, len + 1, fmt, name, pathname);
-            free(pathname);
-            return s;
-        }
-    }
-    else /* type == 2 */
-        return strdup(name);
-}
-
-static void print_sockaddr(FILE *stream, void *address, socklen_t addrlen)
-{
-    const short family = ((struct sockaddr*)address)->sa_family;
-    if(family == AF_INET && addrlen >= sizeof(struct sockaddr_in))
-    {
-        struct sockaddr_in *address_ = address;
-        fprintf(stream, "%s:%d",
-                inet_ntoa(address_->sin_addr),
-                ntohs(address_->sin_port));
-    }
-    else if(family == AF_INET6
-          && addrlen >= sizeof(struct sockaddr_in6))
-    {
-        struct sockaddr_in6 *address_ = address;
-        char buf[50];
-        inet_ntop(AF_INET6, &address_->sin6_addr, buf, sizeof(buf));
-        fprintf(stream, "[%s]:%d", buf, ntohs(address_->sin6_port));
-    }
-    else
-        fprintf(stream, "<unknown destination, sa_family=%d>", family);
-}
-
-int trace_handle_syscall(struct Process *process)
-{
-    pid_t tid = process->tid;
-    const int syscall = process->current_syscall;
-
-    /* ********************
-     * open(), creat(), access()
-     */
-    if(process->in_syscall && (syscall == SYS_open || syscall == SYS_creat
-        || syscall == SYS_access) )
-    {
-        unsigned int mode;
-        char *pathname = tracee_strdup(tid, (void*)process->params[0]);
-        if(pathname[0] != '/')
-        {
-            char *oldpath = pathname;
-            pathname = abspath(process->wd, oldpath);
-            free(oldpath);
-        }
-
-        if(syscall == SYS_access)
-            mode = FILE_STAT;
-        else if(syscall == SYS_creat)
-            mode = flags2mode(process->params[1] |
-                              O_CREAT | O_WRONLY | O_TRUNC);
-        else /* syscall == SYS_open */
-            mode = flags2mode(process->params[1]);
-
-        if(verbosity >= 3)
-        {
-            /* Converts mode to string s_mode */
-            char mode_buf[42] = "";
-            const char *s_mode;
-            if(mode & FILE_READ)
-                strcat(mode_buf, "|FILE_READ");
-            if(mode & FILE_WRITE)
-                strcat(mode_buf, "|FILE_WRITE");
-            if(mode & FILE_WDIR)
-                strcat(mode_buf, "|FILE_WDIR");
-            if(mode & FILE_STAT)
-                strcat(mode_buf, "|FILE_STAT");
-            s_mode = mode_buf[0]?mode_buf + 1:"0";
-
-            if(syscall == SYS_open)
-                log_info(tid,
-                         "open(\"%s\", mode=%s) = %d (%s)",
-                         pathname,
-                         s_mode,
-                         (int)process->retvalue,
-                         (process->retvalue >= 0)?"success":"failure");
-            else /* SYS_creat or SYS_access */
-                log_info(tid,
-                         "%s(\"%s\") (mode=%s) = %d (%s)",
-                         (syscall == SYS_open)?"open":
-                             (syscall == SYS_creat)?"creat":"access",
-                         pathname,
-                         s_mode,
-                         (int)process->retvalue,
-                         (process->retvalue >= 0)?"success":"failure");
-        }
-
-        if(process->retvalue >= 0)
-        {
-            if(db_add_file_open(process->identifier,
-                                pathname,
-                                mode,
-                                path_is_dir(pathname)) != 0)
-                return -1;
-        }
-
-        free(pathname);
-    }
-    /* ********************
-     * stat(), lstat()
-     */
-    else if(process->in_syscall
-          && (syscall == SYS_stat || syscall == SYS_lstat
-#ifdef SYS_stat64
-             || syscall == SYS_stat64
-#endif
-#ifdef SYS_oldstat
-             || syscall == SYS_oldstat
-#endif
-#ifdef SYS_lstat64
-             || syscall == SYS_lstat64
-#endif
-#ifdef SYS_oldlstat
-             || syscall == SYS_oldlstat
-#endif
-              ) )
-    {
-        char *pathname = tracee_strdup(tid, (void*)process->params[0]);
-        if(pathname[0] != '/')
-        {
-            char *oldpath = pathname;
-            pathname = abspath(process->wd, oldpath);
-            free(oldpath);
-        }
-        if(verbosity >= 3)
-        {
-            log_info(tid, "%s(\"%s\") = %d (%s)",
-                     (syscall == SYS_stat
-#ifdef SYS_stat64
-                    || syscall == SYS_stat64
-#endif
-#ifdef SYS_oldstat
-                    || syscall == SYS_oldstat
-#endif
-                      )?"stat":"lstat",
-                     pathname,
-                     (int)process->retvalue,
-                     (process->retvalue >= 0)?"success":"failure");
-        }
-        if(process->retvalue >= 0)
-        {
-            if(db_add_file_open(process->identifier,
-                                pathname,
-                                FILE_STAT,
-                                path_is_dir(pathname)) != 0)
-                return -1;
-        }
-        free(pathname);
-    }
-    /* ********************
-     * readlink()
-     */
-    else if(process->in_syscall && syscall == SYS_readlink)
-    {
-        char *pathname = tracee_strdup(tid, (void*)process->params[0]);
-        if(pathname[0] != '/')
-        {
-            char *oldpath = pathname;
-            pathname = abspath(process->wd, oldpath);
-            free(oldpath);
-        }
-        if(verbosity >= 3)
-        {
-            log_info(tid, "readlink(\"%s\") = %d (%s)",
-                     pathname,
-                     (int)process->retvalue,
-                     (process->retvalue >= 0)?"success":"failure");
-        }
-        if(process->retvalue >= 0)
-        {
-            if(db_add_file_open(process->identifier,
-                                pathname,
-                                FILE_STAT,
-                                0) != 0)
-                return -1;
-        }
-        free(pathname);
-    }
-    /* ********************
-     * mkdir()
-     */
-    else if(process->in_syscall && syscall == SYS_mkdir)
-    {
-        char *pathname = tracee_strdup(tid, (void*)process->params[0]);
-        if(pathname[0] != '/')
-        {
-            char *oldpath = pathname;
-            pathname = abspath(process->wd, oldpath);
-            free(oldpath);
-        }
-        if(verbosity >= 3)
-        {
-            log_info(tid, "mkdir(\"%s\") = %d (%s)", pathname,
-                     (int)process->retvalue,
-                     (process->retvalue >= 0)?"success":"failure");
-        }
-        if(process->retvalue >= 0)
-        {
-            if(db_add_file_open(process->identifier,
-                                pathname,
-                                FILE_WRITE,
-                                1) != 0)
-                return -1;
-        }
-    }
-    /* ********************
-     * symlink()
-     */
-    else if(process->in_syscall && syscall == SYS_symlink)
-    {
-        char *pathname = tracee_strdup(tid, (void*)process->params[1]);
-        if(pathname[0] != '/')
-        {
-            char *oldpath = pathname;
-            pathname = abspath(process->wd, oldpath);
-            free(oldpath);
-        }
-        if(verbosity >= 3)
-        {
-            log_info(tid, "symlink(\"%s\") = %d (%s)", pathname,
-                     (int)process->retvalue,
-                     (process->retvalue >= 0)?"success":"failure");
-        }
-        if(process->retvalue >= 0)
-        {
-            if(db_add_file_open(process->identifier,
-                                pathname,
-                                FILE_WRITE,
-                                1) != 0)
-                return -1;
-        }
-    }
-    /* ********************
-     * chdir()
-     */
-    else if(process->in_syscall && syscall == SYS_chdir)
-    {
-        char *pathname = tracee_strdup(tid, (void*)process->params[0]);
-        if(pathname[0] != '/')
-        {
-            char *oldpath = pathname;
-            pathname = abspath(process->wd, oldpath);
-            free(oldpath);
-        }
-        if(verbosity >= 3)
-        {
-            log_info(tid, "chdir(\"%s\") = %d (%s)", pathname,
-                     (int)process->retvalue,
-                     (process->retvalue >= 0)?"success":"failure");
-        }
-        if(process->retvalue >= 0)
-        {
-            free(process->wd);
-            process->wd = pathname;
-            if(db_add_file_open(process->identifier,
-                                pathname,
-                                FILE_WDIR,
-                                1) != 0)
-                return -1;
-        }
-        else
-            free(pathname);
-    }
-    /* ********************
-     * execve()
-     */
-    else if(!process->in_syscall && syscall == SYS_execve)
-    {
-        /* int execve(const char *filename,
-         *            char *const argv[],
-         *            char *const envp[]); */
-        struct ExecveInfo *execi = malloc(sizeof(struct ExecveInfo));
-        execi->binary = tracee_strdup(tid, (void*)process->params[0]);
-        if(execi->binary[0] != '/')
-        {
-            char *oldbin = execi->binary;
-            execi->binary = abspath(process->wd, oldbin);
-            free(oldbin);
-        }
-        execi->argv = tracee_strarraydup(tid, (void*)process->params[1]);
-        execi->envp = tracee_strarraydup(tid, (void*)process->params[2]);
-        if(verbosity >= 3)
-        {
-            log_info(tid, "execve called:\n  binary=%s\n  argv:",
-                     execi->binary);
-            {
-                /* Note: this conversion is correct and shouldn't need a
-                 * cast */
-                const char *const *v = (const char* const*)execi->argv;
-                while(*v)
-                {
-                    fprintf(stderr, "    %s\n", *v);
-                    ++v;
-                }
-            }
-            {
-                size_t nb = 0;
-                while(execi->envp[nb] != NULL)
-                    ++nb;
-                fprintf(stderr, "  envp: (%u entries)\n", (unsigned int)nb);
-            }
-        }
-        process->syscall_info = execi;
-    }
-    else if(process->in_syscall && syscall == SYS_execve)
-    {
-        struct Process *exec_process = process;
-        struct ExecveInfo *execi = exec_process->syscall_info;
-        if(execi == NULL)
-        {
-            /* On Linux, execve changes tid to the thread leader's tid, no
-             * matter which thread made the call. This means that the process
-             * that just returned from execve might not be the one which
-             * called.
-             * So we start by finding the one which called execve.
-             * Possible confusion here if two threads call execve at the same
-             * time, but that would be very bad code. */
-            size_t i;
-            for(i = 0; i < processes_size; ++i)
-            {
-                if(processes[i]->status == PROCESS_ATTACHED
-                 && processes[i]->tgid == process->tgid
-                 && processes[i]->in_syscall
-                 && processes[i]->current_syscall == SYS_execve
-                 && processes[i]->syscall_info != NULL)
-                {
-                    exec_process = processes[i];
-                    break;
-                }
-            }
-            if(exec_process == NULL)
-            {
-                log_critical(tid,
-                             "execve() completed but call wasn't recorded");
-                return -1;
-            }
-            execi = exec_process->syscall_info;
-
-            /* The process that called execve() disappears without any trace */
-            if(db_add_exit(exec_process->identifier, 0) != 0)
-                return -1;
-            free(exec_process->wd);
-            exec_process->status = PROCESS_FREE;
-        }
-        if(process->retvalue >= 0)
-        {
-            /* Note: execi->argv needs a cast to suppress a bogus warning
-             * While conversion from char** to const char** is invalid,
-             * conversion from char** to const char*const* is, in fact, safe.
-             * G++ accepts it, GCC issues a warning. */
-            if(db_add_exec(process->identifier, execi->binary,
-                           (const char *const*)execi->argv,
-                           (const char *const*)execi->envp,
-                           process->wd) != 0)
-                return -1;
-            /* Note that here, the database records that the thread leader
-             * called execve, instead of thread exec_process->tid. */
-            if(verbosity >= 2)
-                log_info(exec_process->tid, "successfully exec'd %s",
-                         execi->binary);
-            /* Process will get SIGTRAP with PTRACE_EVENT_EXEC */
-            if(trace_add_files_from_proc(process->identifier, process->tid,
-                                         execi->binary) != 0)
-                return -1;
-        }
-
-        free_strarray(execi->argv);
-        free_strarray(execi->envp);
-        free(execi->binary);
-        free(execi);
-        exec_process->syscall_info = NULL;
-    }
-    /* ********************
-     * fork(), clone(), ...
-     */
-    else if(process->in_syscall
-          && (syscall == SYS_fork || syscall == SYS_vfork
-            || syscall == SYS_clone) )
-    {
-#ifndef CLONE_THREAD
-#define CLONE_THREAD 0x00010000
-#endif
-        if(process->retvalue > 0)
-        {
-            int is_thread = 0;
-            pid_t new_tid = process->retvalue;
-            struct Process *new_process;
-            if(syscall == SYS_clone)
-                is_thread = ((unsigned int)process->params[0]) & CLONE_THREAD;
-            if(verbosity >= 2)
-                log_info(new_tid, "process created by %d via %s\n"
-                         "    (thread: %s) (working directory: %s)",
-                         process->tid,
-                         (syscall == SYS_fork)?"fork()":
-                         (syscall == SYS_vfork)?"vfork()":
-                         "clone()",
-                         is_thread?"yes":"no",
-                         process->wd);
-
-            /* At this point, the process might have been seen by waitpid in
-             * trace() or not. */
-            new_process = trace_find_process(new_tid);
-            if(new_process != NULL)
-            {
-                /* Process has been seen before and options were set */
-                if(new_process->status != PROCESS_UNKNOWN)
-                {
-                    log_critical(new_tid,
-                                 "process just created but is already running "
-                                 "(status=%d)", new_process->status);
-                    return -1;
-                }
-                new_process->status = PROCESS_ATTACHED;
-                ptrace(PTRACE_SYSCALL, new_process->tid, NULL, NULL);
-                if(verbosity >= 2)
-                {
-                    unsigned int nproc, unknown;
-                    trace_count_processes(&nproc, &unknown);
-                    log_info(0, "%d processes (inc. %d unattached)",
-                             nproc, unknown);
-                }
-            }
-            else
-            {
-                /* Process hasn't been seen before (syscall returned first) */
-                new_process = trace_get_empty_process();
-                new_process->status = PROCESS_ALLOCATED;
-                /* New process gets a SIGSTOP, but we resume on attach */
-                new_process->tid = new_tid;
-                new_process->in_syscall = 0;
-            }
-            if(is_thread)
-                new_process->tgid = process->tgid;
-            else
-                new_process->tgid = new_process->tid;
-            new_process->wd = strdup(process->wd);
-
-            /* Parent will also get a SIGTRAP with PTRACE_EVENT_FORK */
-
-            if(db_add_process(&new_process->identifier,
-                              process->identifier,
-                              process->wd) != 0)
-                return -1;
-        }
-    }
-    /* ********************
-     * Network connections
-     */
-    else if(verbosity >= 1 && process->in_syscall && process->retvalue >= 0
-          && (0
-#ifdef SYS_socketcall
-            || (syscall == SYS_socketcall && process->params[0] == SYS_ACCEPT)
-#endif
-#ifdef SYS_accept
-            || syscall == SYS_accept
-#endif
-#ifdef SYS_accept4
-            || syscall == SYS_accept4
-#endif
-              ) )
-    {
-        socklen_t addrlen;
-        register_type arg1;
-        register_type arg2;
-#ifdef SYS_socketcall
-        if(syscall == SYS_socketcall)
-        {
-            arg1 = process->params[2];
-            arg2 = process->params[3];
-        }
-        else
-#endif
-        {
-            arg1 = process->params[1];
-            arg2 = process->params[2];
-        }
-        tracee_read(tid, (void*)&addrlen, (void*)arg2, sizeof(addrlen));
-        if(addrlen >= sizeof(short))
-        {
-            void *address = malloc(addrlen);
-            tracee_read(tid, address, (void*)arg1, addrlen);
-            log_warn_(tid, "process accepted a connection from ");
-            print_sockaddr(stderr, address, addrlen);
-            fprintf(stderr, "\n");
-            free(address);
-        }
-    }
-    else if(verbosity >= 1 && process->in_syscall && process->retvalue >= 0
-          && (0
-#ifdef SYS_socketcall
-            || (syscall == SYS_socketcall && process->params[0] == SYS_CONNECT)
-#endif
-#ifdef SYS_connect
-            || syscall == SYS_connect
-#endif
-              ) )
-    {
-        socklen_t addrlen;
-        register_type arg1;
-#ifdef SYS_socketcall
-        if(syscall == SYS_socketcall)
-        {
-             arg1 = process->params[2];
-             addrlen = process->params[3];
-        }
-        else
-#endif
-        {
-             arg1 = process->params[1];
-             addrlen = process->params[2];
-        }
-        if(addrlen >= sizeof(short))
-        {
-            void *address = malloc(addrlen);
-            tracee_read(tid, address, (void*)arg1, addrlen);
-            log_warn_(tid, "process connected to ");
-            print_sockaddr(stderr, address, addrlen);
-            fprintf(stderr, "\n");
-            free(address);
-        }
-    }
-    /* ********************
-     * Other syscalls that might be of interest but that we don't handle yet
-     */
-    else if(verbosity >= 1 && process->in_syscall && process->retvalue >= 0)
-    {
-        char *desc = trace_unhandled_syscall(syscall, process);
-        if(desc != NULL)
-        {
-            log_warn(process->tid, "process used unhandled system call %s",
-                     desc);
-            free(desc);
-        }
-    }
-
-    /* Run to next syscall */
-    if(process->in_syscall)
-    {
-        process->in_syscall = 0;
-        process->current_syscall = -1;
-        process->syscall_info = NULL;
-    }
-    else
-        process->in_syscall = 1;
-    ptrace(PTRACE_SYSCALL, tid, NULL, NULL);
-
-    return 0;
-}
-
-void trace_set_options(pid_t tid)
->>>>>>> 64ff0366
 {
     ptrace(PTRACE_SETOPTIONS, tid, 0,
            PTRACE_O_TRACESYSGOOD |  /* Adds 0x80 bit to SIGTRAP signals
@@ -970,11 +288,7 @@
         tid = waitpid(-1, &status, __WALL);
         if(tid == -1)
         {
-<<<<<<< HEAD
-            log_critical_("waitpid failed: ");
-=======
             log_critical_(0, "waitpid failed: ");
->>>>>>> 64ff0366
             perror(NULL);
             return -1;
         }
@@ -1095,7 +409,6 @@
             if( (len != 0 && len != sizeof(regs))
              || (len == 0 && regs.cs == 0x23) )
             {
-<<<<<<< HEAD
                 /* 32 bit mode */
                 struct i386_regs *x86regs = (struct i386_regs*)&regs;
                 if(!process->in_syscall || x86regs->orig_eax >= 0)
@@ -1112,11 +425,6 @@
                     get_i386_reg(&process->params[5], x86regs->ebp);
                 }
                 process->mode = MODE_I386;
-=======
-                if(verbosity >= 1)
-                    log_warn(tid,
-                             "process made a syscall in i386 compat mode");
->>>>>>> 64ff0366
             }
             else
             {
@@ -1127,26 +435,12 @@
                     get_x86_64_reg(&process->retvalue, regs.rax);
                 else
                 {
-<<<<<<< HEAD
                     get_x86_64_reg(&process->params[0], regs.rdi);
                     get_x86_64_reg(&process->params[1], regs.rsi);
                     get_x86_64_reg(&process->params[2], regs.rdx);
                     get_x86_64_reg(&process->params[3], regs.r10);
                     get_x86_64_reg(&process->params[4], regs.r8);
                     get_x86_64_reg(&process->params[5], regs.r9);
-=======
-                    if(process->current_syscall & __X32_SYSCALL_BIT)
-                    {
-                        if(verbosity >= 1)
-                            log_warn(tid, "process made an x32 syscall");
-                    }
-                    process->params[0] = regs.rdi;
-                    process->params[1] = regs.rsi;
-                    process->params[2] = regs.rdx;
-                    process->params[3] = regs.r10;
-                    process->params[4] = regs.r8;
-                    process->params[5] = regs.r9;
->>>>>>> 64ff0366
                 }
                 /* Might still be either native x64 or Linux's x32 layer */
                 process->mode = MODE_X86_64;
@@ -1273,11 +567,7 @@
         kill(getpid(), SIGSTOP);
         /* Execute the target */
         execvp(binary, args);
-<<<<<<< HEAD
-        log_critical_("Couldn't execute the target command (execvp "
-=======
         log_critical_(0, "couldn't execute the target command (execvp "
->>>>>>> 64ff0366
                       "returned): ");
         perror(NULL);
         exit(1);
