--- conflicted
+++ resolved
@@ -161,7 +161,7 @@
             processes[i] = pool++;
             processes[i]->status = PROCESS_FREE;
             processes[i]->threadgroup = NULL;
-            processes[i]->syscall_info = NULL;
+            processes[i]->execve_info = NULL;
         }
         return processes[prev_size];
     }
@@ -201,6 +201,11 @@
     }
     else if(verbosity >= 3)
         log_debug(process->tid, "threadgroup==NULL");
+    if(process->execve_info != NULL)
+    {
+        free_execve_info(process->execve_info);
+        process->execve_info = NULL;
+    }
 }
 
 void trace_count_processes(unsigned int *p_nproc, unsigned int *p_unknown)
@@ -359,14 +364,7 @@
             {
                 if(db_add_exit(process->identifier, exitcode) != 0)
                     return -1;
-<<<<<<< HEAD
-                free(process->wd);
-                if(process->execve_info != NULL)
-                    free_execve_info(process->execve_info);
-                process->status = PROCESS_FREE;
-=======
                 trace_free_process(process);
->>>>>>> bdcfa37c
             }
             trace_count_processes(&nprocs, &unknown);
             if(verbosity >= 2)
@@ -633,12 +631,7 @@
             processes[i]->threadgroup = NULL;
             processes[i]->in_syscall = 0;
             processes[i]->current_syscall = -1;
-<<<<<<< HEAD
             processes[i]->execve_info = NULL;
-            processes[i]->wd = NULL;
-=======
-            processes[i]->syscall_info = NULL;
->>>>>>> bdcfa37c
         }
     }
 
