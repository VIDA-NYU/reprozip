#ifndef TRACER_H
#define TRACER_H

#include "config.h"


int fork_and_trace(const char *binary, int argc, char **argv,
                   const char *database_path, int *exit_status);


extern int trace_verbosity;


/* This is NOT a union because sign-extension rules depend on actual register
 * sizes. */
typedef struct S_register_type {
    signed long int i;
    unsigned long int u;
    void *p;
} register_type;


#define PROCESS_ARGS 6

<<<<<<< HEAD
struct ExecveInfo {
    char *binary;
    char **argv;
    char **envp;
};

void free_execve_info(struct ExecveInfo *execi);

=======
struct ThreadGroup {
    pid_t tgid;
    char *wd;
    unsigned int refs;
};

>>>>>>> bdcfa37c
struct Process {
    unsigned int identifier;
    unsigned int mode;
    struct ThreadGroup *threadgroup;
    pid_t tid;
    int status;
    int in_syscall;
    int current_syscall;
    register_type retvalue;
    register_type params[PROCESS_ARGS];
    struct ExecveInfo *execve_info;
};

#define PROCESS_FREE        0   /* unallocated entry in table */
#define PROCESS_ALLOCATED   1   /* fork() done but not yet attached */
#define PROCESS_ATTACHED    2   /* running process */
#define PROCESS_UNKNOWN     3   /* attached but no corresponding fork() call
                                 * has finished yet */

#define MODE_I386           1
#define MODE_X86_64         2   /* In x86_64 mode, syscalls might be native x64
                                 * or x32 */

/* FIXME : This is only exposed because of execve() workaround */
extern struct Process **processes;
extern size_t processes_size;


struct Process *trace_find_process(pid_t tid);

struct Process *trace_get_empty_process(void);

struct ThreadGroup *trace_new_threadgroup(pid_t tgid, char *wd);

void trace_free_process(struct Process *process);

void trace_count_processes(unsigned int *p_nproc, unsigned int *p_unknown);

int trace_add_files_from_proc(unsigned int process, pid_t tid,
                              const char *binary);

#endif<|MERGE_RESOLUTION|>--- conflicted
+++ resolved
@@ -22,7 +22,6 @@
 
 #define PROCESS_ARGS 6
 
-<<<<<<< HEAD
 struct ExecveInfo {
     char *binary;
     char **argv;
@@ -31,14 +30,12 @@
 
 void free_execve_info(struct ExecveInfo *execi);
 
-=======
 struct ThreadGroup {
     pid_t tgid;
     char *wd;
     unsigned int refs;
 };
 
->>>>>>> bdcfa37c
 struct Process {
     unsigned int identifier;
     unsigned int mode;
