# Copyright (C) 2014-2015 New York University
# This file is part of ReproZip which is released under the Revised BSD License
# See file LICENSE for full license details.

# This file is shared:
#   reprozip/reprozip/common.py
#   reprounzip/reprounzip/common.py

"""Common functions between reprozip and reprounzip.

This module contains functions that are specific to the reprozip software and
its data formats, but that are shared between the reprozip and reprounzip
packages. Because the packages can be installed separately, these functions are
in a separate module which is duplicated between the packages.

As long as these are small in number, they are not worth putting in a separate
package that reprozip and reprounzip would both depend on.

"""

from __future__ import division, print_function, unicode_literals

import atexit
import contextlib
import copy
from datetime import datetime
from distutils.version import LooseVersion
import logging
import logging.handlers
import os
from rpaths import PosixPath, Path
import tarfile
import usagestats
import yaml

from .utils import iteritems, itervalues, unicode_, stderr, UniqueNames, \
    escape, CommonEqualityMixin, hsize, optional_return_type, join_root, \
    copyfile


FILE_READ = 0x01
FILE_WRITE = 0x02
FILE_WDIR = 0x04
FILE_STAT = 0x08
FILE_LINK = 0x10


class File(CommonEqualityMixin):
    """A file, used at some point during the experiment.
    """
    comment = None

    def __init__(self, path, size=None):
        self.path = path
        self.size = size

    def __eq__(self, other):
        return (isinstance(other, File) and
                self.path == other.path)

    def __hash__(self):
        return hash(self.path)


class Package(CommonEqualityMixin):
    """A distribution package, containing a set of files.
    """
    def __init__(self, name, version, files=None, packfiles=True, size=None):
        self.name = name
        self.version = version
        self.files = list(files) if files is not None else []
        self.packfiles = packfiles
        self.size = size

    def add_file(self, file_):
        self.files.append(file_)

    def __unicode__(self):
        return '%s (%s)' % (self.name, self.version)
    __str__ = __unicode__


# Pack format history:
# 1: used by reprozip 0.2 through 0.7. Single tar.gz file, metadata under
#   METADATA/, data under DATA/
# 2: pack is usually not compressed, metadata under METADATA/, data in another
#   DATA.tar.gz (files inside it still have the DATA/ prefix for ease-of-use
#   in unpackers)
#
# Pack metadata history:
# 0.2: used by reprozip 0.2
# 0.2.1:
#     config: comments directories as such in config
#     trace database: adds executed_files.workingdir, adds processes.exitcode
#     data: packs dynamic linkers
# 0.3:
#     config: don't list missing (unpacked) files in config
#     trace database: adds opened_files.is_directory
# 0.3.1: no change
# 0.3.2: no change
# 0.4:
#     config: adds input_files, output_files, lists parent directories
# 0.4.1: no change
# 0.5: no change
# 0.6: no change
# 0.7: moves input_files and output_files from run to global scope
# 0.8: adds 'id' field to run


class RPZPack(object):
    """Encapsulates operations on the RPZ pack format.
    """
    def __init__(self, pack):
        self.pack = Path(pack)

        self.tar = tarfile.open(str(self.pack), 'r:*')
        f = self.tar.extractfile('METADATA/version')
        version = f.read()
        f.close()
        if version.startswith(b'REPROZIP VERSION '):
            try:
                version = int(version[17:].rstrip())
            except ValueError:
                version = None
            if version in (1, 2):
                self.version = version
                self.data_prefix = PosixPath(b'DATA')
            else:
                raise ValueError(
                    "Unknown format version %r (maybe you should upgrade "
                    "reprounzip? I only know versions 1 and 2" % version)
        else:
            raise ValueError("File doesn't appear to be a RPZ pack")

        if self.version == 1:
            self.data = self.tar
        elif version == 2:
            self.data = tarfile.open(
                fileobj=self.tar.extractfile('DATA.tar.gz'),
                mode='r:*')
        else:
            assert False

    def remove_data_prefix(self, path):
        if not isinstance(path, PosixPath):
            path = PosixPath(path)
        return path.__class__(*path.components[1:])

    def open_config(self):
        """Gets the configuration file.
        """
        return self.tar.extractfile('METADATA/config.yml')

    def extract_config(self, target):
        """Extracts the config to the specified path.

        It is up to the caller to remove that file once done.
        """
        member = copy.copy(self.tar.getmember('METADATA/config.yml'))
        member.name = str(target.components[-1])
        self.tar.extract(member,
                         path=str(Path.cwd() / target.parent))
        assert target.is_file()

    @contextlib.contextmanager
    def with_config(self):
        """Context manager that extracts the config to  a temporary file.
        """
        fd, tmp = Path.tempfile(prefix='reprounzip_')
        os.close(fd)
        self.extract_config(tmp)
        yield tmp
        tmp.remove()

    def extract_trace(self, target):
        """Extracts the trace database to the specified path.

        It is up to the caller to remove that file once done.
        """
        target = Path(target)
        if self.version == 1:
            member = self.tar.getmember('METADATA/trace.sqlite3')
        elif self.version == 2:
            try:
                member = self.tar.getmember('METADATA/trace.sqlite3.gz')
            except KeyError:
                member = self.tar.getmember('METADATA/trace.sqlite3')
        else:
            assert False
        member = copy.copy(member)
        member.name = str(target.components[-1])
        self.tar.extract(member,
                         path=str(Path.cwd() / target.parent))
        assert target.is_file()

    @contextlib.contextmanager
    def with_trace(self):
        """Context manager that extracts the trace database to a temporary file.
        """
        fd, tmp = Path.tempfile(prefix='reprounzip_')
        os.close(fd)
        self.extract_trace(tmp)
        yield tmp
        tmp.remove()

    def list_data(self):
        """Returns tarfile.TarInfo objects for all the data paths.
        """
        return [copy.copy(m)
                for m in self.data.getmembers()
                if m.name.startswith('DATA/')]

    def get_data(self, path):
        """Returns a tarfile.TarInfo object for the data path.

        Raises KeyError if no such path exists.
        """
        path = PosixPath(path)
        path = join_root(PosixPath(b'DATA'), path)
        return copy.copy(self.data.getmember(path))

    def extract_data(self, root, members):
        """Extracts the given members from the data tarball.

        The members must come from get_data().
        """
        self.data.extractall(str(root), members)

    def copy_data_tar(self, target):
        """Copies the file in which the data lies to the specified destination.
        """
        if self.version == 1:
            self.pack.copyfile(target)
        elif self.version == 2:
            with target.open('wb') as fp:
                data = self.tar.extractfile('DATA.tar.gz')
                copyfile(data, fp)
                data.close()

    def close(self):
        if self.data is not self.tar:
            self.data.close()
        self.tar.close()
        self.data = self.tar = None


class InvalidConfig(ValueError):
    """Configuration file is invalid.
    """


def read_files(files, File=File):
    if files is None:
        return []
    return [File(PosixPath(f)) for f in files]


def read_packages(packages, File=File, Package=Package):
    if packages is None:
        return []
    new_pkgs = []
    for pkg in packages:
        pkg['files'] = read_files(pkg['files'], File)
        new_pkgs.append(Package(**pkg))
    return new_pkgs


<<<<<<< HEAD
=======
# Pack format history:
# 0.2: used by reprozip 0.2
# 0.2.1:
#     config: comments directories as such in config
#     trace database: adds executed_files.workingdir, adds processes.exitcode
#     data: packs dynamic linkers
# 0.3:
#     config: don't list missing (unpacked) files in config
#     trace database: adds opened_files.is_directory
# 0.3.1: no change
# 0.3.2: no change
# 0.4:
#     config: adds input_files, output_files, lists parent directories
# 0.4.1: no change
# 0.5: no change
# 0.6: no change
# 0.7:
#     moves input_files and output_files from run to global scope
#     adds processes.is_thread column to trace database
# 0.8: adds 'id' field to run


>>>>>>> 2c68950f
Config = optional_return_type(['runs', 'packages', 'other_files'],
                              ['inputs_outputs', 'additional_patterns',
                               'format_version'])


class InputOutputFile(object):
    def __init__(self, path, read_runs, write_runs):
        self.path = path
        self.read_runs = read_runs
        self.write_runs = write_runs

    def __eq__(self, other):
        return ((self.path, self.read_runs, self.write_runs) ==
                (other.path, other.read_runs, other.write_runs))

    def __ne__(self, other):
        return not self.__eq__(other)

    def __repr__(self):
        return "<InputOutputFile(path=%r, read_runs=%r, write_runs=%r)>" % (
            self.path, self.read_runs, self.write_runs)


def load_iofiles(config, runs):
    """Loads the inputs_outputs part of the configuration.

    This tests for duplicates, merge the lists of executions, and optionally
    loads from the runs for reprozip < 0.7 compatibility.
    """
    files_list = config.get('inputs_outputs') or []

    # reprozip < 0.7 compatibility: read input_files and output_files from runs
    if 'inputs_outputs' not in config:
        for i, run in enumerate(runs):
            for rkey, wkey in (('input_files', 'read_by_runs'),
                               ('output_files', 'written_by_runs')):
                for k, p in iteritems(run.pop(rkey, {})):
                    files_list.append({'name': k,
                                       'path': p,
                                       wkey: [i]})

    files = {}  # name:str: InputOutputFile
    paths = {}  # path:PosixPath: name:str
    required_keys = set(['name', 'path'])
    optional_keys = set(['read_by_runs', 'written_by_runs'])
    uniquenames = UniqueNames()
    for i, f in enumerate(files_list):
        keys = set(f)
        if (not keys.issubset(required_keys | optional_keys) or
                not keys.issuperset(required_keys)):
            raise InvalidConfig("File #%d has invalid keys")
        name = f['name']
        path = PosixPath(f['path'])
        readers = sorted(f.get('read_by_runs', []))
        writers = sorted(f.get('written_by_runs', []))
        if name in files:
            if files[name].path != path:
                old_name, name = name, uniquenames(name)
                logging.warning("File name appears multiple times: %s\n"
                                "Using name %s instead",
                                old_name, name)
        else:
            uniquenames.insert(name)
        if path in paths:
            if paths[path] == name:
                logging.warning("File appears multiple times: %s", name)
            else:
                logging.warning("Two files have the same path (but different "
                                "names): %s, %s\nUsing name %s",
                                name, paths[path], paths[path])
                name = paths[path]
            files[name].read_runs.update(readers)
            files[name].write_runs.update(writers)
        else:
            paths[path] = name
            files[name] = InputOutputFile(path, readers, writers)

    return files


def load_config(filename, canonical, File=File, Package=Package):
    """Loads a YAML configuration file.

    `File` and `Package` parameters can be used to override the classes that
    will be used to hold files and distribution packages; useful during the
    packing step.

    `canonical` indicates whether a canonical configuration file is expected
    (in which case the ``additional_patterns`` section is not accepted). Note
    that this changes the number of returned values of this function.
    """
    with filename.open(encoding='utf-8') as fp:
        config = yaml.safe_load(fp)

    ver = LooseVersion(config['version'])

    keys_ = set(config)
    if 'version' not in keys_:
        raise InvalidConfig("Missing version")
    # Accepts versions from 0.2 to 0.8 inclusive
    elif not LooseVersion('0.2') <= ver < LooseVersion('0.9'):
        pkgname = (__package__ or __name__).split('.', 1)[0]
        raise InvalidConfig("Loading configuration file in unknown format %s; "
                            "this probably means that you should upgrade "
                            "%s" % (ver, pkgname))
    unknown_keys = keys_ - set(['pack_id', 'version', 'runs',
                                'inputs_outputs',
                                'packages', 'other_files',
                                'additional_patterns',
                                # Deprecated
                                'input_files', 'output_files'])
    if unknown_keys:
        logging.warning("Unrecognized sections in configuration: %s",
                        ', '.join(unknown_keys))

    runs = config.get('runs') or []
    packages = read_packages(config.get('packages'), File, Package)
    other_files = read_files(config.get('other_files'), File)

    inputs_outputs = load_iofiles(config, runs)

    # reprozip < 0.7 compatibility: set inputs/outputs on runs (for plugins)
    for i, run in enumerate(runs):
        run['input_files'] = dict((n, f.path)
                                  for n, f in iteritems(inputs_outputs)
                                  if i in f.read_runs)
        run['output_files'] = dict((n, f.path)
                                   for n, f in iteritems(inputs_outputs)
                                   if i in f.write_runs)

    # reprozip < 0.8 compatibility: assign IDs to runs
    for i, run in enumerate(runs):
        if run.get('id') is None:
            run['id'] = "run%d" % i

    record_usage_package(runs, packages, other_files,
                         inputs_outputs,
                         pack_id=config.get('pack_id'))

    kwargs = {'format_version': ver,
              'inputs_outputs': inputs_outputs}

    if canonical:
        if 'additional_patterns' in config:
            raise InvalidConfig("Canonical configuration file shouldn't have "
                                "additional_patterns key anymore")
    else:
        kwargs['additional_patterns'] = config.get('additional_patterns') or []

    return Config(runs, packages, other_files,
                  **kwargs)


def write_file(fp, fi, indent=0):
    fp.write("%s  - \"%s\"%s\n" % (
             "    " * indent,
             escape(unicode_(fi.path)),
             ' # %s' % fi.comment if fi.comment is not None else ''))


def write_package(fp, pkg, indent=0):
    indent_str = "    " * indent
    fp.write("%s  - name: \"%s\"\n" % (indent_str, escape(pkg.name)))
    fp.write("%s    version: \"%s\"\n" % (indent_str, escape(pkg.version)))
    if pkg.size is not None:
        fp.write("%s    size: %d\n" % (indent_str, pkg.size))
    fp.write("%s    packfiles: %s\n" % (indent_str, 'true' if pkg.packfiles
                                                    else 'false'))
    fp.write("%s    files:\n"
             "%s      # Total files used: %s\n" % (
                 indent_str, indent_str,
                 hsize(sum(fi.size
                           for fi in pkg.files
                           if fi.size is not None))))
    if pkg.size is not None:
        fp.write("%s      # Installed package size: %s\n" % (
                 indent_str, hsize(pkg.size)))
    for fi in sorted(pkg.files, key=lambda fi_: fi_.path):
        write_file(fp, fi, indent + 1)


def save_config(filename, runs, packages, other_files, reprozip_version,
                inputs_outputs=None,
                canonical=False, pack_id=None):
    """Saves the configuration to a YAML file.

    `canonical` indicates whether this is a canonical configuration file
    (no ``additional_patterns`` section).
    """
    dump = lambda x: yaml.safe_dump(x, encoding='utf-8', allow_unicode=True)
    with filename.open('w', encoding='utf-8', newline='\n') as fp:
        # Writes preamble
        fp.write("""\
# ReproZip configuration file
# This file was generated by reprozip {version} at {date}

{what}

# Run info{pack_id}
version: "{format!s}"
""".format(pack_id=(('\npack_id: "%s"' % pack_id) if pack_id is not None
                    else ''),
           version=escape(reprozip_version),
           format='0.8',
           date=datetime.now().isoformat(),
           what=("# It was generated by the packer and you shouldn't need to "
                 "edit it" if canonical
                 else "# You might want to edit this file before running the "
                 "packer\n# See 'reprozip pack -h' for help")))

        fp.write("runs:\n")
        for i, run in enumerate(runs):
            # Remove reprozip < 0.7 compatibility fields
            run = dict((k, v) for k, v in iteritems(run)
                       if k not in ('input_files', 'output_files'))
            fp.write("# Run %d\n" % i)
            fp.write(dump([run]).decode('utf-8'))
            fp.write("\n")

        fp.write("""\
# Input and output files

# Inputs are files that are only read by a run; reprounzip can replace these
# files on demand to run the experiment with custom data.
# Outputs are files that are generated by a run; reprounzip can extract these
# files from the experiment on demand, for the user to examine.
# The name field is the identifier the user will use to access these files.
inputs_outputs:""")
        for n, f in iteritems(inputs_outputs):
            fp.write("""\

- name: {name}
  path: {path}
  written_by_runs: {writers}
  read_by_runs: {readers}""".format(name=n, path=unicode_(f.path),
                                    readers=repr(f.read_runs),
                                    writers=repr(f.write_runs)))

        fp.write("""\


# Files to pack
# All the files below were used by the program; they will be included in the
# generated package

# These files come from packages; we can thus choose not to include them, as it
# will simply be possible to install that package on the destination system
# They are included anyway by default
packages:
""")

        # Writes files
        for pkg in sorted(packages, key=lambda p: p.name):
            write_package(fp, pkg)

        fp.write("""\

# These files do not appear to come with an installed package -- you probably
# want them packed
other_files:
""")
        for f in sorted(other_files, key=lambda fi: fi.path):
            write_file(fp, f)

        if not canonical:
            fp.write("""\

# If you want to include additional files in the pack, you can list additional
# patterns of files that will be included
# Example:
#additional_patterns:
#  - /etc/apache2/**  # Everything under apache2/
#  - /var/log/apache2/*.log  # Log files directly under apache2/
#  - /var/lib/lxc/*/rootfs/home/**/*.py  # All Python files of all users in
#    # that container
""")


class LoggingDateFormatter(logging.Formatter):
    """Formatter that puts milliseconds in the timestamp.
    """
    converter = datetime.fromtimestamp

    def formatTime(self, record, datefmt=None):
        ct = self.converter(record.created)
        t = ct.strftime("%H:%M:%S")
        s = "%s.%03d" % (t, record.msecs)
        return s


def setup_logging(tag, verbosity):
    """Sets up the logging module.
    """
    levels = [logging.CRITICAL, logging.WARNING, logging.INFO, logging.DEBUG]
    console_level = levels[min(verbosity, 3)]
    file_level = logging.INFO
    min_level = min(console_level, file_level)

    # Create formatter, with same format as C extension
    fmt = "[%s] %%(asctime)s %%(levelname)s: %%(message)s" % tag
    formatter = LoggingDateFormatter(fmt)

    # Console logger
    handler = logging.StreamHandler()
    handler.setLevel(console_level)
    handler.setFormatter(formatter)

    # Set up logger
    logger = logging.root
    logger.setLevel(min_level)
    logger.addHandler(handler)

    # File logger
    dotrpz = Path('~/.reprozip').expand_user()
    try:
        if not dotrpz.is_dir():
            dotrpz.mkdir()
        filehandler = logging.handlers.RotatingFileHandler(str(dotrpz / 'log'),
                                                           mode='a',
                                                           delay=False,
                                                           maxBytes=400000,
                                                           backupCount=5)
    except (IOError, OSError):
        logging.warning("Couldn't create log file %s", dotrpz / 'log')
    else:
        filehandler.setFormatter(formatter)
        filehandler.setLevel(file_level)
        logger.addHandler(filehandler)


_usage_report = None


def setup_usage_report(name, version):
    """Sets up the usagestats module.
    """
    global _usage_report

    # Unpack CA certificate
    fd, certificate_file = Path.tempfile(prefix='rpz_stats_ca_', suffix='.pem')
    with certificate_file.open('wb') as fp:
        fp.write(usage_report_ca)
    os.close(fd)
    atexit.register(os.remove, certificate_file.path)

    _usage_report = usagestats.Stats(
        '~/.reprozip/usage_stats',
        usagestats.Prompt(enable='%s usage_report --enable' % name,
                          disable='%s usage_report --disable' % name),
        os.environ.get('REPROZIP_USAGE_URL',
                       'https://reprozip-stats.poly.edu/'),
        version='%s %s' % (name, version),
        unique_user_id=True,
        env_var='REPROZIP_USAGE_STATS',
        ssl_verify=certificate_file.path)
    try:
        os.getcwd().encode('ascii')
    except (UnicodeEncodeError, UnicodeDecodeError):
        record_usage(cwd_ascii=False)
    else:
        record_usage(cwd_ascii=True)


def enable_usage_report(enable):
    """Enables or disables usage reporting.
    """
    if enable:
        _usage_report.enable_reporting()
        stderr.write("Thank you, usage reports will be sent automatically "
                     "from now on.\n")
    else:
        _usage_report.disable_reporting()
        stderr.write("Usage reports will not be collected nor sent.\n")


def record_usage(**kwargs):
    """Records some info in the current usage report.
    """
    if _usage_report is not None:
        _usage_report.note(kwargs)


def record_usage_package(runs, packages, other_files,
                         inputs_outputs,
                         pack_id=None):
    """Records the info on some pack file into the current usage report.
    """
    for run in runs:
        record_usage(argv0=run['argv'][0])
    record_usage(pack_id=pack_id or '',
                 nb_packages=len(packages),
                 nb_package_files=sum(len(pkg.files)
                                      for pkg in packages),
                 packed_packages=sum(1 for pkg in packages
                                     if pkg.packfiles),
                 nb_other_files=len(other_files),
                 nb_input_outputs_files=len(inputs_outputs),
                 nb_input_files=sum(1 for f in itervalues(inputs_outputs)
                                    if f.read_runs),
                 nb_output_files=sum(1 for f in itervalues(inputs_outputs)
                                     if f.write_runs))


def submit_usage_report(**kwargs):
    """Submits the current usage report to the usagestats server.
    """
    _usage_report.submit(kwargs,
                         usagestats.OPERATING_SYSTEM,
                         usagestats.SESSION_TIME,
                         usagestats.PYTHON_VERSION)


usage_report_ca = b'''\
-----BEGIN CERTIFICATE-----
MIIDzzCCAregAwIBAgIJAMmlcDnTidBEMA0GCSqGSIb3DQEBCwUAMH4xCzAJBgNV
BAYTAlVTMREwDwYDVQQIDAhOZXcgWW9yazERMA8GA1UEBwwITmV3IFlvcmsxDDAK
BgNVBAoMA05ZVTERMA8GA1UEAwwIUmVwcm9aaXAxKDAmBgkqhkiG9w0BCQEWGXJl
cHJvemlwLWRldkB2Z2MucG9seS5lZHUwHhcNMTQxMTA3MDUxOTA5WhcNMjQxMTA0
MDUxOTA5WjB+MQswCQYDVQQGEwJVUzERMA8GA1UECAwITmV3IFlvcmsxETAPBgNV
BAcMCE5ldyBZb3JrMQwwCgYDVQQKDANOWVUxETAPBgNVBAMMCFJlcHJvWmlwMSgw
JgYJKoZIhvcNAQkBFhlyZXByb3ppcC1kZXZAdmdjLnBvbHkuZWR1MIIBIjANBgkq
hkiG9w0BAQEFAAOCAQ8AMIIBCgKCAQEA1fuTW2snrVji51vGVl9hXAAZbNJ+dxG+
/LOOxZrF2f1RRNy8YWpeCfGbsZqiIEjorBv8lvdd9P+tD3M5sh9L0zQPU9dFvDb+
OOrV0jx59hbK3QcCQju3YFuAtD1lu8TBIPgGEab0eJhLVIX+XU5cYXrfoBmwCpN/
1wXWkUhN91ZVMA0ylATAxTpnoNuMKzfTxT8pyOWajiTskYkKmVBAxgYJQe1YDFA8
fglBNkQuHqP8jgYAniEBCAPZRMMq8WpOtyFx+L9LX9/WcHtAQyDPPb9M81KKgPQq
urtCqtuDKxuqcX9zg4/O8l4nZ50pwaJjbH4kMW/wnLzTPvzZCPtJYQIDAQABo1Aw
TjAdBgNVHQ4EFgQUJjhDDOup4P0cdrAVq1F9ap3yTj8wHwYDVR0jBBgwFoAUJjhD
DOup4P0cdrAVq1F9ap3yTj8wDAYDVR0TBAUwAwEB/zANBgkqhkiG9w0BAQsFAAOC
AQEAeKpTiy2WYPqevHseTCJDIL44zghDJ9w5JmECOhFgPXR9Hl5Nh9S1j4qHBs4G
cn8d1p2+8tgcJpNAysjuSl4/MM6hQNecW0QVqvJDQGPn33bruMB4DYRT5du1Zpz1
YIKRjGU7Of3CycOCbaT50VZHhEd5GS2Lvg41ngxtsE8JKnvPuim92dnCutD0beV+
4TEvoleIi/K4AZWIaekIyqazd0c7eQjgSclNGgePcdbaxIo0u6tmdTYk3RNzo99t
DCfXxuMMg3wo5pbqG+MvTdECaLwt14zWU259z8JX0BoeVG32kHlt2eUpm5PCfxqc
dYuwZmAXksp0T0cWo0DnjJKRGQ==
-----END CERTIFICATE-----
'''<|MERGE_RESOLUTION|>--- conflicted
+++ resolved
@@ -103,7 +103,9 @@
 # 0.4.1: no change
 # 0.5: no change
 # 0.6: no change
-# 0.7: moves input_files and output_files from run to global scope
+# 0.7:
+#     moves input_files and output_files from run to global scope
+#     adds processes.is_thread column to trace database
 # 0.8: adds 'id' field to run
 
 
@@ -265,31 +267,6 @@
     return new_pkgs
 
 
-<<<<<<< HEAD
-=======
-# Pack format history:
-# 0.2: used by reprozip 0.2
-# 0.2.1:
-#     config: comments directories as such in config
-#     trace database: adds executed_files.workingdir, adds processes.exitcode
-#     data: packs dynamic linkers
-# 0.3:
-#     config: don't list missing (unpacked) files in config
-#     trace database: adds opened_files.is_directory
-# 0.3.1: no change
-# 0.3.2: no change
-# 0.4:
-#     config: adds input_files, output_files, lists parent directories
-# 0.4.1: no change
-# 0.5: no change
-# 0.6: no change
-# 0.7:
-#     moves input_files and output_files from run to global scope
-#     adds processes.is_thread column to trace database
-# 0.8: adds 'id' field to run
-
-
->>>>>>> 2c68950f
 Config = optional_return_type(['runs', 'packages', 'other_files'],
                               ['inputs_outputs', 'additional_patterns',
                                'format_version'])
