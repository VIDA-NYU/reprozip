--- conflicted
+++ resolved
@@ -24,14 +24,10 @@
 from datetime import datetime
 from distutils.version import LooseVersion
 import logging
-<<<<<<< HEAD
+import logging.handlers
 import os
 from rpaths import PosixPath, Path
 import usagestats
-=======
-import logging.handlers
-from rpaths import PosixPath, Path
->>>>>>> 9eab578c
 import yaml
 
 from .utils import CommonEqualityMixin, escape, hsize, unicode_
@@ -293,9 +289,25 @@
 
     # Set up logger
     logger = logging.root
-<<<<<<< HEAD
-    logger.setLevel(level)
+    logger.setLevel(max_level)
     logger.addHandler(handler)
+
+    # File logger
+    dotrpz = Path('~/.reprozip').expand_user()
+    try:
+        if not dotrpz.is_dir():
+            dotrpz.mkdir()
+        filehandler = logging.handlers.RotatingFileHandler(str(dotrpz / 'log'),
+                                                           mode='a',
+                                                           delay=False,
+                                                           maxBytes=400000,
+                                                           backupCount=5)
+    except (IOError, OSError):
+        logging.warning("Couldn't create log file %s", dotrpz / 'log')
+    else:
+        filehandler.setFormatter(formatter)
+        filehandler.setLevel(file_level)
+        logger.addHandler(filehandler)
 
 
 _usage_report = None
@@ -359,25 +371,4 @@
 DCfXxuMMg3wo5pbqG+MvTdECaLwt14zWU259z8JX0BoeVG32kHlt2eUpm5PCfxqc
 dYuwZmAXksp0T0cWo0DnjJKRGQ==
 -----END CERTIFICATE-----
-'''
-=======
-    logger.setLevel(max_level)
-    logger.addHandler(handler)
-
-    # File logger
-    dotrpz = Path('~/.reprozip').expand_user()
-    try:
-        if not dotrpz.is_dir():
-            dotrpz.mkdir()
-        filehandler = logging.handlers.RotatingFileHandler(str(dotrpz / 'log'),
-                                                           mode='a',
-                                                           delay=False,
-                                                           maxBytes=400000,
-                                                           backupCount=5)
-    except (IOError, OSError):
-        logging.warning("Couldn't create log file %s", dotrpz / 'log')
-    else:
-        filehandler.setFormatter(formatter)
-        filehandler.setLevel(file_level)
-        logger.addHandler(filehandler)
->>>>>>> 9eab578c
+'''