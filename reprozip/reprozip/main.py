# Copyright (C) 2014-2017 New York University
# This file is part of ReproZip which is released under the Revised BSD License
# See file LICENSE for full license details.

"""Entry point for the reprozip utility.

This contains :func:`~reprozip.main.main`, which is the entry point declared to
setuptools. It is also callable directly.

It dispatchs to other routines, or handles the testrun command.
"""

from __future__ import division, print_function, unicode_literals

if __name__ == '__main__':  # noqa
    from reprozip.main import main
    main()

import argparse
import locale
import logging
import os
from rpaths import Path
import sqlite3
import sys

from reprozip import __version__ as reprozip_version
from reprozip import _pytracer
from reprozip.common import setup_logging, \
    setup_usage_report, enable_usage_report, \
    submit_usage_report, record_usage
import reprozip.pack
import reprozip.tracer.trace
import reprozip.traceutils
from reprozip.utils import PY3, unicode_, stderr


safe_shell_chars = set("ABCDEFGHIJKLMNOPQRSTUVWXYZ"
                       "abcdefghijklmnopqrstuvwxyz"
                       "0123456789"
                       "-+=/:.,%_")


def shell_escape(s):
    r"""Given bl"a, returns "bl\\"a".
    """
    if isinstance(s, bytes):
        s = s.decode('utf-8')
    if not s or any(c not in safe_shell_chars for c in s):
        return '"%s"' % (s.replace('\\', '\\\\')
                          .replace('"', '\\"')
                          .replace('`', '\\`')
                          .replace('$', '\\$'))
    else:
        return s


def print_db(database):
    """Prints out database content.
    """
    if PY3:
        # On PY3, connect() only accepts unicode
        conn = sqlite3.connect(str(database))
    else:
        conn = sqlite3.connect(database.path)
    conn.row_factory = sqlite3.Row
    conn.text_factory = lambda x: unicode_(x, 'utf-8', 'replace')

    cur = conn.cursor()
    rows = cur.execute(
        '''
        SELECT id, parent, timestamp, exit_timestamp, exitcode, cpu_time
        FROM processes;
        ''')
    print("\nProcesses:")
    header = ("+------+--------+-------+------------------+------------------+"
              "----------+")
    print(header)
    print("|  id  | parent |  exit |     timestamp    |  exit timestamp  |"
          " cpu time |")
    print(header)
<<<<<<< HEAD
    for (r_id, r_parent, r_timestamp, r_endtime,
            r_exit, r_cpu_time) in processes:
=======
    for r_id, r_parent, r_timestamp, r_exit in rows:
>>>>>>> a11e68c6
        f_id = "{0: 5d} ".format(r_id)
        if r_parent is not None:
            f_parent = "{0: 7d} ".format(r_parent)
        else:
            f_parent = "        "
        if r_exit & 0x0100:
            f_exit = " sig{0: <2d} ".format(r_exit)
        else:
            f_exit = "    {0: <2d} ".format(r_exit)
        f_timestamp = "{0: 17d} ".format(r_timestamp)
        f_endtime = "{0: 17d} ".format(r_endtime)
        if r_cpu_time >= 0:
            f_cputime = "{0: 9.2f} ".format(r_cpu_time * 0.001)
        else:
            f_cputime = "          "
        print('|'.join(('', f_id, f_parent, f_exit,
                        f_timestamp, f_endtime, f_cputime, '')))
        print(header)
    cur.close()

    cur = conn.cursor()
    rows = cur.execute(
        '''
        SELECT id, name, timestamp, process, argv
        FROM executed_files;
        ''')
    print("\nExecuted files:")
    header = ("+--------+------------------+---------+------------------------"
              "---------------+")
    print(header)
    print("|   id   |     timestamp    | process | name and argv              "
          "           |")
    print(header)
    for r_id, r_name, r_timestamp, r_process, r_argv in rows:
        f_id = "{0: 7d} ".format(r_id)
        f_timestamp = "{0: 17d} ".format(r_timestamp)
        f_proc = "{0: 8d} ".format(r_process)
        argv = r_argv.split('\0')
        if not argv[-1]:
            argv = argv[:-1]
        cmdline = ' '.join(shell_escape(a) for a in argv)
        if argv[0] not in (r_name, os.path.basename(r_name)):
            cmdline = "(%s) %s" % (shell_escape(r_name), cmdline)
        f_cmdline = " {0: <37s} ".format(cmdline)
        print('|'.join(('', f_id, f_timestamp, f_proc, f_cmdline, '')))
        print(header)
    cur.close()

    cur = conn.cursor()
    rows = cur.execute(
        '''
        SELECT id, name, timestamp, mode, process
        FROM opened_files;
        ''')
    print("\nFiles:")
    header = ("+--------+------------------+---------+------+-----------------"
              "---------------+")
    print(header)
    print("|   id   |     timestamp    | process | mode | name                "
          "           |")
    print(header)
    for r_id, r_name, r_timestamp, r_mode, r_process in rows:
        f_id = "{0: 7d} ".format(r_id)
        f_timestamp = "{0: 17d} ".format(r_timestamp)
        f_proc = "{0: 8d} ".format(r_process)
        f_mode = "{0: 5d} ".format(r_mode)
        f_name = " {0: <30s} ".format(r_name)
        print('|'.join(('', f_id, f_timestamp, f_proc, f_mode, f_name, '')))
        print(header)
    cur.close()

    cur = conn.cursor()
    connections = cur.execute(
        '''
        SELECT DISTINCT inbound, family, protocol, address
        FROM connections
        ORDER BY inbound, family, timestamp;
        ''')
    header_shown = -1
    current_family = current_protocol = None
    for r_inbound, r_family, r_protocol, r_address in connections:
        if header_shown < r_inbound:
            if r_inbound:
                print("\nIncoming connections:")
            else:
                print("\nRemote connections:")
            header_shown = r_inbound
            current_family = None
        if current_family != r_family:
            print("    %s" % r_family)
            current_family = r_family
            current_protocol = None
        if current_protocol != r_protocol:
            print("      %s" % r_protocol)
            current_protocol = r_protocol
        print("        %s" % r_address)

    conn.close()


def testrun(args):
    """testrun subcommand.

    Runs the command with the tracer using a temporary sqlite3 database, then
    reads it and dumps it out.

    Not really useful, except for debugging.
    """
    fd, database = Path.tempfile(prefix='reprozip_', suffix='.sqlite3')
    os.close(fd)
    try:
        if args.arg0 is not None:
            argv = [args.arg0] + args.cmdline[1:]
        else:
            argv = args.cmdline
        logging.debug("Starting tracer, binary=%r, argv=%r",
                      args.cmdline[0], argv)
        c = _pytracer.execute(args.cmdline[0], argv, database.path,
                              args.verbosity)
        print("\n\n-----------------------------------------------------------"
              "--------------------")
        print_db(database)
        if c != 0:
            if c & 0x0100:
                print("\nWarning: program appears to have been terminated by "
                      "signal %d" % (c & 0xFF))
            else:
                print("\nWarning: program exited with non-zero code %d" % c)
    finally:
        database.remove()


def trace(args):
    """trace subcommand.

    Simply calls reprozip.tracer.trace() with the arguments from argparse.
    """
    if args.arg0 is not None:
        argv = [args.arg0] + args.cmdline[1:]
    else:
        argv = args.cmdline
    if args.append and args.overwrite:
        logging.critical("You can't use both --continue and --overwrite")
        sys.exit(2)
    elif args.append:
        append = True
    elif args.overwrite:
        append = False
    else:
        append = None
    reprozip.tracer.trace.trace(args.cmdline[0],
                                argv,
                                Path(args.dir),
                                append,
                                args.verbosity)
    reprozip.tracer.trace.write_configuration(Path(args.dir),
                                              args.identify_packages,
                                              args.find_inputs_outputs,
                                              overwrite=False)


def reset(args):
    """reset subcommand.

    Just regenerates the configuration (config.yml) from the trace
    (trace.sqlite3).
    """
    reprozip.tracer.trace.write_configuration(Path(args.dir),
                                              args.identify_packages,
                                              args.find_inputs_outputs,
                                              overwrite=True)


def pack(args):
    """pack subcommand.

    Reads in the configuration file and writes out a tarball.
    """
    target = Path(args.target)
    if not target.unicodename.lower().endswith('.rpz'):
        target = Path(target.path + b'.rpz')
        logging.warning("Changing output filename to %s", target.unicodename)
    reprozip.pack.pack(target, Path(args.dir), args.identify_packages)


def combine(args):
    """combine subcommand.

    Reads in multiple trace databases and combines them into one.

    The runs from the original traces are appended ('run_id' field gets
    translated to avoid conflicts).
    """
    traces = []
    for tracepath in args.traces:
        if tracepath == '-':
            tracepath = Path(args.dir) / 'trace.sqlite3'
        else:
            tracepath = Path(tracepath)
            if tracepath.is_dir():
                tracepath = tracepath / 'trace.sqlite3'
        traces.append(tracepath)

    reprozip.traceutils.combine_traces(traces, Path(args.dir))
    reprozip.tracer.trace.write_configuration(Path(args.dir),
                                              args.identify_packages,
                                              args.find_inputs_outputs,
                                              overwrite=True)


def usage_report(args):
    if bool(args.enable) == bool(args.disable):
        logging.critical("What do you want to do?")
        sys.exit(2)
    enable_usage_report(args.enable)
    sys.exit(0)


def main():
    """Entry point when called on the command-line.
    """
    # Locale
    locale.setlocale(locale.LC_ALL, '')

    # http://bugs.python.org/issue13676
    # This prevents reprozip from reading argv and envp arrays from trace
    if sys.version_info < (2, 7, 3):
        stderr.write("Error: your version of Python, %s, is not supported\n"
                     "Versions before 2.7.3 are affected by bug 13676 and "
                     "will not work with ReproZip\n" %
                     sys.version.split(' ', 1)[0])
        sys.exit(1)

    # Parses command-line

    # General options
    def add_options(opt):
        opt.add_argument('--version', action='version',
                         version="reprozip version %s" % reprozip_version)
        opt.add_argument('-d', '--dir', default='.reprozip-trace',
                         help="where to store database and configuration file "
                         "(default: ./.reprozip-trace)")
        opt.add_argument(
            '--dont-identify-packages', action='store_false', default=True,
            dest='identify_packages',
            help="do not try identify which package each file comes from")
        opt.add_argument(
            '--dont-find-inputs-outputs', action='store_false',
            default=True, dest='find_inputs_outputs',
            help="do not try to identify input and output files")

    parser = argparse.ArgumentParser(
        description="reprozip is the ReproZip component responsible for "
                    "tracing and packing the execution of an experiment",
        epilog="Please report issues to reprozip-users@vgc.poly.edu")
    add_options(parser)
    parser.add_argument('-v', '--verbose', action='count', default=1,
                        dest='verbosity',
                        help="augments verbosity level")
    subparsers = parser.add_subparsers(title="commands", metavar='',
                                       dest='selected_command')

    # usage_report subcommand
    parser_stats = subparsers.add_parser(
        'usage_report',
        help="Enables or disables anonymous usage reports")
    add_options(parser_stats)
    parser_stats.add_argument('--enable', action='store_true')
    parser_stats.add_argument('--disable', action='store_true')
    parser_stats.set_defaults(func=usage_report)

    # trace command
    parser_trace = subparsers.add_parser(
        'trace',
        help="Runs the program and writes out database and configuration file")
    add_options(parser_trace)
    parser_trace.add_argument(
        '-a',
        dest='arg0',
        help="argument 0 to program, if different from program path")
    parser_trace.add_argument(
        '-c', '--continue', action='store_true', dest='append',
        help="add to the previous trace, don't replace it")
    parser_trace.add_argument(
        '-w', '--overwrite', action='store_true', dest='overwrite',
        help="overwrite the previous trace, don't add to it")
    parser_trace.add_argument('cmdline', nargs=argparse.REMAINDER,
                              help="command-line to run under trace")
    parser_trace.set_defaults(func=trace)

    # testrun command
    parser_testrun = subparsers.add_parser(
        'testrun',
        help="Runs the program and writes out the database contents")
    add_options(parser_testrun)
    parser_testrun.add_argument(
        '-a',
        dest='arg0',
        help="argument 0 to program, if different from program path")
    parser_testrun.add_argument('cmdline', nargs=argparse.REMAINDER)
    parser_testrun.set_defaults(func=testrun)

    # reset command
    parser_reset = subparsers.add_parser(
        'reset',
        help="Resets the configuration file")
    add_options(parser_reset)
    parser_reset.set_defaults(func=reset)

    # pack command
    parser_pack = subparsers.add_parser(
        'pack',
        help="Packs the experiment according to the current configuration")
    add_options(parser_pack)
    parser_pack.add_argument('target', nargs=argparse.OPTIONAL,
                             default='experiment.rpz',
                             help="Destination file")
    parser_pack.set_defaults(func=pack)

    # combine command
    parser_combine = subparsers.add_parser(
        'combine',
        help="Combine multiple traces into one (possibly as subsequent runs)")
    add_options(parser_combine)
    parser_combine.add_argument('traces', nargs=argparse.ONE_OR_MORE)
    parser_combine.set_defaults(func=combine)

    args = parser.parse_args()
    setup_logging('REPROZIP', args.verbosity)
    if getattr(args, 'func', None) is None:
        parser.print_help(sys.stderr)
        sys.exit(2)
    setup_usage_report('reprozip', reprozip_version)
    if 'cmdline' in args and not args.cmdline:
        parser.error("missing command-line")
    record_usage(command=args.selected_command)
    try:
        args.func(args)
    except Exception as e:
        submit_usage_report(result=type(e).__name__)
        raise
    else:
        submit_usage_report(result='success')
    sys.exit(0)<|MERGE_RESOLUTION|>--- conflicted
+++ resolved
@@ -79,12 +79,8 @@
     print("|  id  | parent |  exit |     timestamp    |  exit timestamp  |"
           " cpu time |")
     print(header)
-<<<<<<< HEAD
     for (r_id, r_parent, r_timestamp, r_endtime,
-            r_exit, r_cpu_time) in processes:
-=======
-    for r_id, r_parent, r_timestamp, r_exit in rows:
->>>>>>> a11e68c6
+            r_exit, r_cpu_time) in rows:
         f_id = "{0: 5d} ".format(r_id)
         if r_parent is not None:
             f_parent = "{0: 7d} ".format(r_parent)
@@ -157,7 +153,7 @@
     cur.close()
 
     cur = conn.cursor()
-    connections = cur.execute(
+    rows = cur.execute(
         '''
         SELECT DISTINCT inbound, family, protocol, address
         FROM connections
@@ -165,7 +161,7 @@
         ''')
     header_shown = -1
     current_family = current_protocol = None
-    for r_inbound, r_family, r_protocol, r_address in connections:
+    for r_inbound, r_family, r_protocol, r_address in rows:
         if header_shown < r_inbound:
             if r_inbound:
                 print("\nIncoming connections:")
