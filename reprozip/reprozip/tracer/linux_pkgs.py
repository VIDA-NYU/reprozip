# Copyright (C) 2014-2016 New York University
# This file is part of ReproZip which is released under the Revised BSD License
# See file LICENSE for full license details.

"""Package identification routines.

This module contains the :func:`~reprozip.tracer.linux_pkgs.identify_packages`
function that sorts a list of files between their distribution packages,
depending on what Linux distribution we are running on.

Currently supported package managers:
- dpkg (Debian, Ubuntu)
"""

from __future__ import division, print_function, unicode_literals

import logging
import platform
from rpaths import Path
import subprocess
import time

from reprozip.common import Package
from reprozip.utils import iteritems, listvalues


magic_dirs = ('/dev', '/proc', '/sys')
system_dirs = ('/bin', '/etc', '/lib', '/sbin', '/usr', '/var')


class PkgManager(object):
    """Base class for package identifiers.

    Subclasses should provide either `search_for_files` or `search_for_file`
    which actually identifies the package for a file.
    """
    def __init__(self):
        # Files that were not part of a package
        self.unknown_files = set()
        # All the packages identified, with their `files` attribute set
        self.packages = {}

    def filter_files(self, files):
        seen_files = set()
        for f in files:
            if f.path not in seen_files:
                if not self._filter(f):
                    yield f
                seen_files.add(f.path)

    def search_for_files(self, files):
        for f in self.filter_files(files):
            pkgnames = self._get_packages_for_file(f.path)

            # Stores the file
            if not pkgnames:
                self.unknown_files.add(f)
            else:
                pkgs = []
                for pkgname in pkgnames:
                    if pkgname in self.packages:
                        pkgs.append(self.packages[pkgname])
                    else:
                        pkg = self._create_package(pkgname)
                        if pkg is not None:
                            self.packages[pkgname] = pkg
                            pkgs.append(self.packages[pkgname])
                if len(pkgs) == 1:
                    pkgs[0].add_file(f)
                else:
                    self.unknown_files.add(f)

        # Filter out packages with no files
        self.packages = {pkgname: pkg
                         for pkgname, pkg in iteritems(self.packages)
                         if pkg.files}

    def _filter(self, f):
        # Special files
        if any(f.path.lies_under(c) for c in magic_dirs):
            return True

        # If it's not in a system directory, no need to look for it
        if (f.path.lies_under('/usr/local') or
                not any(f.path.lies_under(c) for c in system_dirs)):
            self.unknown_files.add(f)
            return True

        return False

    def _get_packages_for_file(self, filename):
        raise NotImplementedError

    def _create_package(self, pkgname):
        raise NotImplementedError


class DpkgManager(PkgManager):
    """Package identifier for deb-based systems (Debian, Ubuntu).
    """
    def search_for_files(self, files):
        # Make a set of all the requested files
        requested = dict((f.path, f) for f in self.filter_files(files))
        found = {}  # {path: pkgname}

        # Process /var/lib/dpkg/info/*.list
        for listfile in Path('/var/lib/dpkg/info').listdir():
            pkgname = listfile.unicodename[:-5]
            # Removes :arch
            pkgname = pkgname.split(':', 1)[0]

            if not listfile.unicodename.endswith('.list'):
                continue
            with listfile.open('rb') as fp:
                # Read paths from the file
                l = fp.readline()
                while l:
                    if l[-1:] == b'\n':
                        l = l[:-1]
                    path = Path(l)
                    # If it's one of the requested paths
                    if path in requested:
                        # If we had assigned it to a package already, undo
                        if path in found:
                            found[path] = None
                        # Else assign to the package
                        else:
                            found[path] = pkgname
                    l = fp.readline()

        # Remaining files are not from packages
        self.unknown_files.update(
            f for f in files
            if f.path in requested and f.path not in found)

        for path, pkgname in iteritems(found):
            if pkgname in self.packages:
                package = self.packages[pkgname]
            else:
                package = self._create_package(pkgname)
                self.packages[pkgname] = package
            package.add_file(requested.pop(path))

    def _get_packages_for_file(self, filename):
        # This method is no longer used for dpkg: instead of querying each file
        # using `dpkg -S`, we read all the list files once ourselves since it
        # is faster
        assert False

    def _create_package(self, pkgname):
        p = subprocess.Popen(['dpkg-query',
                              '--showformat=${Package}\t'
                              '${Version}\t'
                              '${Installed-Size}\n',
                              '-W',
                              pkgname],
                             stdout=subprocess.PIPE)
        try:
            size = version = None
            for l in p.stdout:
                fields = l.split()
                # Removes :arch
                name = fields[0].decode('ascii').split(':', 1)[0]
                if name == pkgname:
                    version = fields[1].decode('ascii')
                    size = int(fields[2].decode('ascii')) * 1024    # kbytes
                    break
        finally:
            p.communicate()
        if p.returncode == 0:
            return Package(pkgname, version, size=size)
        else:
            return None


class RpmManager(PkgManager):
    """Package identifier for rpm-based systems (Fedora, CentOS).
    """
    def _get_packages_for_file(self, filename):
        p = subprocess.Popen(['rpm', '-qf', filename.path,
                              '--qf', '%{NAME}'],
                             stdout=subprocess.PIPE,
                             stderr=subprocess.PIPE)
        out, err = p.communicate()
        if p.returncode != 0:
            return None
        return [l.strip().decode('iso-8859-1')
                for l in out.splitlines()
                if l]

    def _create_package(self, pkgname):
        p = subprocess.Popen(['rpm', '-q', pkgname,
                              '--qf', '%{VERSION}-%{RELEASE} %{SIZE}'],
                             stdout=subprocess.PIPE,
                             stderr=subprocess.PIPE)
        out, err = p.communicate()
        if p.returncode == 0:
            version, size = out.strip().decode('iso-8859-1').rsplit(' ', 1)
            size = int(size)
            return Package(pkgname, version, size=size)
        else:
            return None


def identify_packages(files):
    """Organizes the files, using the distribution's package manager.
    """
    distribution = platform.linux_distribution()[0].lower()
<<<<<<< HEAD
    if distribution == 'ubuntu':
        manager = DpkgManager()
    elif distribution == 'debian':
=======
    if distribution in ('debian', 'ubuntu'):
>>>>>>> 0cd36213
        logging.info("Identifying Debian packages...")
        manager = DpkgManager()
    elif (distribution in ('centos', 'centos linux',
                           'fedora', 'scientific linux') or
            distribution.startswith('red hat')):
        logging.info("Identifying RPM packages...")
        manager = RpmManager()
    else:
        return files, []

    begin = time.time()
    manager.search_for_files(files)
    logging.debug("Assigning files to packages took %f seconds",
                  (time.time() - begin))

    return manager.unknown_files, listvalues(manager.packages)<|MERGE_RESOLUTION|>--- conflicted
+++ resolved
@@ -206,13 +206,7 @@
     """Organizes the files, using the distribution's package manager.
     """
     distribution = platform.linux_distribution()[0].lower()
-<<<<<<< HEAD
-    if distribution == 'ubuntu':
-        manager = DpkgManager()
-    elif distribution == 'debian':
-=======
     if distribution in ('debian', 'ubuntu'):
->>>>>>> 0cd36213
         logging.info("Identifying Debian packages...")
         manager = DpkgManager()
     elif (distribution in ('centos', 'centos linux',
