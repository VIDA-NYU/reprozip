--- conflicted
+++ resolved
@@ -9,12 +9,7 @@
 generation logic for the config YAML file.
 """
 
-<<<<<<< HEAD
-=======
-from __future__ import division, print_function, unicode_literals
-
 import contextlib
->>>>>>> 04c4a981
 import distro
 from collections import defaultdict
 from itertools import count
@@ -30,13 +25,8 @@
 
 from reprozip import __version__ as reprozip_version
 from reprozip import _pytracer
-<<<<<<< HEAD
 from reprozip_core.common import File, InputOutputFile, \
-    load_config, save_config, FILE_READ, FILE_WRITE, FILE_LINK
-=======
-from reprozip.common import File, InputOutputFile, load_config, save_config, \
-    FILE_READ, FILE_WRITE, FILE_LINK, FILE_SOCKET
->>>>>>> 04c4a981
+    load_config, save_config, FILE_READ, FILE_WRITE, FILE_LINK, FILE_SOCKET
 from reprozip.tracer.linux_pkgs import magic_dirs, system_dirs, \
     identify_packages
 from reprozip_core.utils import flatten, UniqueNames, normalize_path, \
@@ -46,10 +36,6 @@
 logger = logging.getLogger('reprozip')
 
 
-<<<<<<< HEAD
-class TracedFile(object):
-    """A file being created from the trace. Will be converted to File.
-=======
 systemd_sockets = ('/run/systemd/private', '/run/dbus/system_bus_socket')
 
 
@@ -65,9 +51,8 @@
         yield
 
 
-class TracedFile(File):
-    """Override of `~reprozip.common.File` that reads stats from filesystem.
->>>>>>> 04c4a981
+class TracedFile(object):
+    """A file being created from the trace. Will be converted to File.
 
     It also memorizes how files are used, to select files that are only read,
     and accurately guess input and output files.
