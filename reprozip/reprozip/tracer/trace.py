from __future__ import unicode_literals

import heapq
import logging
import os
import platform
from rpaths import Path
import sqlite3

from reprozip import __version__ as reprozip_version
from reprozip import _pytracer
from reprozip.common import File, load_config, save_config, \
    FILE_READ, FILE_WRITE
from reprozip.orderedset import OrderedSet
from reprozip.tracer.linux_pkgs import magic_dirs, system_dirs, \
    identify_packages
from reprozip.utils import PY3, hsize, find_all_links


class TracedFile(File):
    #                               read
    #                              +------+
    #                              |      |
    #                read          v      +   write
    # (init) +------------------> ONLY_READ +-------> READ_THEN_WRITTEN
    #        |                                           ^         +
    #        |                                           |         |
    #        +-------> WRITTEN +--+                      +---------+
    #          write    ^         |                      read, write
    #                   |         |
    #                   +---------+
    #                   read, write
    READ_THEN_WRITTEN = 0
    ONLY_READ = 1
    WRITTEN = 2

    what = None

    def __init__(self, path):
        path = Path(path)
        size = None
        if path.exists():
            if path.is_link():
                self.comment = "Link to %s" % path.read_link(absolute=True)
            else:
                size = path.size()
                self.comment = hsize(size)
        File.__init__(self, path, size)

    def read(self):
        if self.what is None:
            self.what = TracedFile.ONLY_READ

    def write(self):
        if self.what is None:
            self.what = TracedFile.WRITTEN
        elif self.what == TracedFile.ONLY_READ:
            self.what = TracedFile.READ_THEN_WRITTEN


def get_files(database):
    """Find all the files used by the experiment by reading the trace.
    """
    if PY3:
        # On PY3, connect() only accepts unicode
        conn = sqlite3.connect(str(database))
    else:
        conn = sqlite3.connect(database.path)
    conn.row_factory = sqlite3.Row

    files = {}

<<<<<<< HEAD
    # Adds executed files
    exec_cursor = conn.cursor()
    executed_files = exec_cursor.execute(
=======
    # Adds dynamic linkers
    for libdir in (Path('/lib'), Path('/lib64')):
        if libdir.exists():
            for linker in libdir.listdir('*ld-linux*'):
                f = TracedFile(linker)
                f.read()
                files[f.path] = f

    # Adds executed files
    cur = conn.cursor()
    executed_files = cur.execute(
>>>>>>> a2d815f7
            '''
            SELECT name, timestamp
            FROM executed_files
            ORDER BY timestamp;
            ''')
<<<<<<< HEAD
    # ... and opened files
    open_cursor = conn.cursor()
    opened_files = open_cursor.execute(
=======
    for r_name, in executed_files:
        for filename in find_all_links(r_name, True):
            if filename not in files:
                f = TracedFile(filename)
                f.read()
                files[f.path] = f

    # Adds opened files
    opened_files = cur.execute(
>>>>>>> a2d815f7
            '''
            SELECT name, mode, timestamp
            FROM opened_files
            ORDER BY timestamp;
            ''')
    # Loop on both lists at once
    rows = heapq.merge(((r[1], 'exec', r) for r in executed_files),
                       ((r[2], 'open', r) for r in opened_files))
    for ts, event_type, data in rows:
        if event_type == 'exec':
            r_name, r_timestamp = data
            for filename in find_all_links(r_name, True):
                if filename not in files:
                    f = TracedFile(filename)
                    f.read()
                    files[f.path] = f

        elif event_type == 'open':
            r_name, r_mode, r_timestamp = data
            r_name = Path(r_name)
            # Adds symbolic links as read files
            for filename in find_all_links(r_name, False):
                if filename not in files:
                    f = TracedFile(filename)
                    f.read()
                    files[f.path] = f
            # Adds final target
            r_name = r_name.resolve()
            if r_name not in files:
                f = TracedFile(r_name)
                files[f.path] = f
            else:
                f = files[f.path]
            if r_mode & FILE_WRITE:
                f.write()
            elif r_mode & FILE_READ:
                f.read()
    exec_cursor.close()
    open_cursor.close()
    conn.close()

    return [fi
            for fi in files.values()
            if fi.what != TracedFile.WRITTEN and not any(fi.path.lies_under(m)
                                                         for m in magic_dirs)]


def merge_files(newfiles, newpackages, oldfiles, oldpackages):
    files = OrderedSet(oldfiles)
    files.update(newfiles)
    files = list(files)

    packages = dict((pkg.name, pkg) for pkg in newpackages)
    for oldpkg in oldpackages:
        if oldpkg.name in packages:
            pkg = packages[oldpkg.name]
            s = OrderedSet(oldpkg.files)
            s.update(pkg.files)
            oldpkg.files = list(s)
            packages[oldpkg.name] = oldpkg
        else:
            packages[oldpkg.name] = oldpkg
    packages = list(packages.values())

    return files, packages


def trace(binary, argv, directory, append, sort_packages, verbosity=1):
    """Main function for the trace subcommand.
    """
    cwd = Path.cwd()
    if (any(cwd.lies_under(c) for c in magic_dirs + system_dirs) and
            not cwd.lies_under('/usr/local')):
        logging.warning(
                "You are running this experiment from a system directory! "
                "Autodetection of non-system files will probably not work as "
                "intended")

    # Trace directory
    if not append:
        if directory.exists():
            logging.info("Removing existing directory %s" % directory)
            directory.rmtree()
        directory.mkdir(parents=True)
    else:
        if not directory.exists():
            logging.warning("--continue was specified but %s does not exist "
                            "-- creating" % directory)
            directory.mkdir(parents=True)

    # Runs the trace
    database = directory / 'trace.sqlite3'
    logging.info("Running program")
    # Might raise _pytracer.Error
    c = _pytracer.execute(binary, argv, database.path, verbosity)
    if c != 0:
        if c & 0x0100:
            logging.warning("Program appears to have been terminated by "
                            "signal %d" % (c & 0xFF))
        else:
            logging.warning("Program exited with non-zero code %d" % c)
    logging.info("Program completed")

    # Reads info from database
    files = get_files(database)

    # Identifies which file comes from which package
    if sort_packages:
        files, packages = identify_packages(files)
    else:
        packages = []

    # Writes configuration file
    config = directory / 'config.yml'
    oldconfig = config.exists()
    if oldconfig:
        # Loads in previous config
        runs, oldpkgs, oldfiles = load_config(config, File=TracedFile)
    else:
        runs, oldpkgs, oldfiles = [], [], []
    distribution = platform.linux_distribution()[0:2]
    runs.append({'binary': binary, 'argv': argv, 'workingdir': cwd.path,
                 'architecture': platform.machine(),
                 'distribution': distribution, 'hostname': platform.node(),
                 'system': [platform.system(), platform.release()],
                 'environ': dict(os.environ),
                 'uid': os.getuid(),
                 'gid': os.getgid(),
                 'signal' if c & 0x0100 else 'exitcode': c & 0xFF})
    if oldconfig:
        files, packages = merge_files(files, packages,
                                      oldfiles,
                                      oldpkgs)

    save_config(config, runs, packages, files, reprozip_version)

    print("Configuration file written in {0!s}".format(config))
    print("Edit that file then run the packer -- "
          "use 'reprozip pack -h' for help")<|MERGE_RESOLUTION|>--- conflicted
+++ resolved
@@ -70,11 +70,6 @@
 
     files = {}
 
-<<<<<<< HEAD
-    # Adds executed files
-    exec_cursor = conn.cursor()
-    executed_files = exec_cursor.execute(
-=======
     # Adds dynamic linkers
     for libdir in (Path('/lib'), Path('/lib64')):
         if libdir.exists():
@@ -84,29 +79,16 @@
                 files[f.path] = f
 
     # Adds executed files
-    cur = conn.cursor()
-    executed_files = cur.execute(
->>>>>>> a2d815f7
+    exec_cursor = conn.cursor()
+    executed_files = exec_cursor.execute(
             '''
             SELECT name, timestamp
             FROM executed_files
             ORDER BY timestamp;
             ''')
-<<<<<<< HEAD
     # ... and opened files
     open_cursor = conn.cursor()
     opened_files = open_cursor.execute(
-=======
-    for r_name, in executed_files:
-        for filename in find_all_links(r_name, True):
-            if filename not in files:
-                f = TracedFile(filename)
-                f.read()
-                files[f.path] = f
-
-    # Adds opened files
-    opened_files = cur.execute(
->>>>>>> a2d815f7
             '''
             SELECT name, mode, timestamp
             FROM opened_files
