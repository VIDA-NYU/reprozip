--- conflicted
+++ resolved
@@ -426,19 +426,12 @@
                 LIMIT 1
             )
             WHERE p.parent ISNULL
-<<<<<<< HEAD
-            ORDER BY p.id DESC
-            LIMIT 1;
-            ''')
-    for (r_name, r_argv, r_envp, r_workingdir,
-         r_start, r_end, r_exitcode) in executions:
-=======
             ORDER BY p.id
             LIMIT 2147483647 OFFSET ?;
             ''',
             (len(runs),))
-    for r_name, r_argv, r_envp, r_workingdir, r_exitcode in executions:
->>>>>>> 31f18e14
+    for (r_name, r_argv, r_envp, r_workingdir,
+         r_start, r_end, r_exitcode) in executions:
         # Decodes command-line
         argv = r_argv.split('\0')
         if not argv[-1]:
