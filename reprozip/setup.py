--- conflicted
+++ resolved
@@ -4,13 +4,8 @@
 
 
 # List the source files
-<<<<<<< HEAD
 sources = ['pytracer.c', 'tracer.c', 'syscalls.c', 'database.c',
-           'ptrace_utils.c', 'utils.c']
-=======
-sources = ['pytracer.c', 'tracer.c', 'database.c', 'ptrace_utils.c', 'utils.c',
-           'log.c']
->>>>>>> 64ff0366
+           'ptrace_utils.c', 'utils.c', 'log.c']
 # They can be found under native/
 sources = [os.path.join('native', n) for n in sources]
 
