import io
import os
import platform
from setuptools import setup, Extension
import sys


# pip workaround
os.chdir(os.path.abspath(os.path.dirname(__file__)))


# This won't build on non-Linux -- don't even try
if platform.system().lower() != 'linux':
    sys.stderr.write("reprozip uses ptrace and thus only works on Linux\n"
                     "You can however install reprounzip and plugins on other "
                     "platforms\n")
    sys.exit(1)


# List the source files
sources = ['pytracer.c', 'tracer.c', 'syscalls.c', 'database.c',
           'ptrace_utils.c', 'utils.c', 'pylog.c']
# They can be found under native/
sources = [os.path.join('native', n) for n in sources]


# Setup the libraries
libraries = ['sqlite3', 'rt']


# Build the C module
pytracer = Extension('reprozip._pytracer',
                     sources=sources,
                     libraries=libraries)

# Need to specify encoding for PY3, which has the worst unicode handling ever
with io.open('README.rst', encoding='utf-8') as fp:
    description = fp.read()
req = [
    'PyYAML',
    'rpaths>=0.8',
    'usagestats>=0.3',
    'requests']
setup(name='reprozip',
<<<<<<< HEAD
      version='1.1.0',
=======
      version='1.0.13',
>>>>>>> 1672954d
      ext_modules=[pytracer],
      packages=['reprozip', 'reprozip.tracer'],
      entry_points={
          'console_scripts': [
              'reprozip = reprozip.main:main'],
          'reprozip.filters': [
              'python = reprozip.filters:python',
              'builtin = reprozip.filters:builtin']},
      install_requires=req,
      description="Linux tool enabling reproducible experiments (packer)",
      author="Remi Rampin, Fernando Chirigati, Dennis Shasha, Juliana Freire",
      author_email='reprozip-users@vgc.poly.edu',
      maintainer="Remi Rampin",
      maintainer_email='remirampin@gmail.com',
      url='https://www.reprozip.org/',
      project_urls={
          'Homepage': 'https://github.com/ViDA-NYU/reprozip',
          'Documentation': 'https://docs.reprozip.org/',
          'Examples': 'https://examples.reprozip.org/',
          'Say Thanks': 'https://saythanks.io/to/remram44',
          'Source': 'https://github.com/ViDA-NYU/reprozip',
          'Tracker': 'https://github.com/ViDA-NYU/reprozip/issues',
      },
      long_description=description,
      license='BSD-3-Clause',
      keywords=['reprozip', 'reprounzip', 'reproducibility', 'provenance',
                'vida', 'nyu'],
      classifiers=[
          'Development Status :: 5 - Production/Stable',
          'Intended Audience :: Science/Research',
          'License :: OSI Approved :: BSD License',
          'Programming Language :: Python :: 2.7',
          'Programming Language :: Python :: 3',
          'Programming Language :: Python :: 3.3',
          'Programming Language :: Python :: 3.4',
          'Programming Language :: Python :: 3.5',
          'Operating System :: POSIX :: Linux',
          'Programming Language :: C',
          'Topic :: Scientific/Engineering',
          'Topic :: System :: Archiving'])<|MERGE_RESOLUTION|>--- conflicted
+++ resolved
@@ -42,11 +42,7 @@
     'usagestats>=0.3',
     'requests']
 setup(name='reprozip',
-<<<<<<< HEAD
       version='1.1.0',
-=======
-      version='1.0.13',
->>>>>>> 1672954d
       ext_modules=[pytracer],
       packages=['reprozip', 'reprozip.tracer'],
       entry_points={
