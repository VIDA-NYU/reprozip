import io
import os
import platform
from setuptools import setup, Extension
import sys


# pip workaround
os.chdir(os.path.abspath(os.path.dirname(__file__)))


# This won't build on non-Linux -- don't even try
if platform.system().lower() != 'linux':
    sys.stderr.write("reprozip uses ptrace and thus only works on Linux\n"
                     "You can however install reprounzip and plugins on other "
                     "platforms\n")
    sys.exit(1)


# List the source files
sources = ['pytracer.c', 'tracer.c', 'syscalls.c', 'database.c',
           'ptrace_utils.c', 'utils.c', 'log.c']
# They can be found under native/
sources = [os.path.join('native', n) for n in sources]


# Setup the libraries
libraries = ['sqlite3', 'rt']


# Build the C module
pytracer = Extension('reprozip._pytracer',
                     sources=sources,
                     libraries=libraries)

# Need to specify encoding for PY3, which has the worst unicode handling ever
with io.open('README.rst', encoding='utf-8') as fp:
    description = fp.read()
req = [
    'PyYAML',
    'rpaths>=0.8',
    'usagestats>=0.3',
    'requests']
setup(name='reprozip',
<<<<<<< HEAD
      version='1.1.0',
=======
      version='1.0.9',
>>>>>>> 41ce9330
      ext_modules=[pytracer],
      packages=['reprozip', 'reprozip.tracer'],
      entry_points={
          'console_scripts': [
              'reprozip = reprozip.main:main'],
          'reprozip.filters': [
              'python = reprozip.filters:python',
              'builtin = reprozip.filters:builtin']},
      install_requires=req,
      description="Linux tool enabling reproducible experiments (packer)",
      author="Remi Rampin, Fernando Chirigati, Dennis Shasha, Juliana Freire",
      author_email='reprozip-users@vgc.poly.edu',
      maintainer="Remi Rampin",
      maintainer_email='remirampin@gmail.com',
      url='http://vida-nyu.github.io/reprozip/',
      long_description=description,
      license='BSD-3-Clause',
      keywords=['reprozip', 'reprounzip', 'reproducibility', 'provenance',
                'vida', 'nyu'],
      classifiers=[
          'Development Status :: 5 - Production/Stable',
          'Intended Audience :: Science/Research',
          'License :: OSI Approved :: BSD License',
          'Programming Language :: Python :: 2.7',
          'Programming Language :: Python :: 3',
          'Programming Language :: Python :: 3.3',
          'Programming Language :: Python :: 3.4',
          'Programming Language :: Python :: 3.5',
          'Operating System :: POSIX :: Linux',
          'Programming Language :: C',
          'Topic :: Scientific/Engineering',
          'Topic :: System :: Archiving'])<|MERGE_RESOLUTION|>--- conflicted
+++ resolved
@@ -42,11 +42,7 @@
     'usagestats>=0.3',
     'requests']
 setup(name='reprozip',
-<<<<<<< HEAD
       version='1.1.0',
-=======
-      version='1.0.9',
->>>>>>> 41ce9330
       ext_modules=[pytracer],
       packages=['reprozip', 'reprozip.tracer'],
       entry_points={
