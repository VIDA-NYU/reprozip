<<<<<<< HEAD
# Copyright (C) 2014-2017 New York University
=======
# Copyright (C) 2014 New York University
>>>>>>> aa28386e
# This file is part of ReproZip which is released under the Revised BSD License
# See file LICENSE for full license details.

import logging
import re
import requests
import time

from reprounzip.parameters import _bundled_parameters
<<<<<<< HEAD
=======
from reprounzip.utils import itervalues, iteritems, PY3


if PY3:
    from urllib.parse import urlencode
else:
    from urllib import urlencode
>>>>>>> aa28386e


logger = logging.getLogger(__name__)


def _vagrant_req(method, url, json):
    headers = {'User-Agent': 'reprozip testsuite'}
    if json:
        headers['Accept'] = 'application/json'
    for _ in range(5):
        res = requests.request(
            method,
            url,
            headers=headers,
            allow_redirects=True,
        )
        if res.status_code == 429:
            logger.info("(got 429, sleeping)")
            time.sleep(60)
        else:
            return res


def check_vagrant():
    error = False

    # Get all Vagrant boxes from bundled parameters
    boxes = set()
    for distribution in _bundled_parameters['vagrant_boxes']['boxes']:
        for version in distribution['versions']:
            for image in version['architectures'].values():
                boxes.add(image)
        for arch in distribution['default'].values():
            boxes.add(arch['box'])
    for arch in _bundled_parameters['vagrant_boxes']['default'].values():
        boxes.add(arch['box'])

    # Check that they exist
    for box in boxes:
        # Get metadata
        url = 'https://vagrantcloud.com/' + box
        metadata = _vagrant_req(
            'GET',
            url,
            True,
        )
        if metadata.status_code != 200:
            logger.error(
                "Vagrant box not found: %d %s",
                metadata.status_code, url,
            )
            error = True
            continue
        metadata = metadata.json()

        # Find most recent version
        versions = [
            v for v in metadata.get('versions', ())
            if v.get('status') == 'active'
        ]
        if not versions:
            logger.error("No versions for Vagrant box %s", box)
            error = True
            continue
        max_version = max(metadata['versions'], key=lambda v: v['version'])

        # Go over each provider
        for provider in max_version['providers']:
            url = provider['url']
            res = _vagrant_req(
                'HEAD',
                url,
                False,
            )
            # Status should be 200
            if res.status_code != 200:
                logger.error(
                    "Got %d getting Vagrant box %s: %s",
                    res.status_code, box, url,
                )
                error = True
            # Content-Type should not start with "text/" (but can be unset)
            elif res.headers.get('Content-Type', '').startswith('text/'):
                logger.error(
                    "Got type %s getting Vagrant box %s: %s",
                    res.headers['Content-Type'], box, url,
                )
                error = True
            # Size should be at least 10 MB
            elif int(res.headers.get('Content-Length', 1E8)) < 1E7:
                logger.error(
                    "Got file size %s getting Vagrant box %s: %s",
                    res.headers['Content-Length'], box, url,
                )
                error = True
            else:
                logger.info("Vagrant box ok: %s (%s)", box, provider['name'])

    if error:
        raise AssertionError("Missing Vagrant boxes")


def list_docker_tags(repository, token=None):
    headers = {}
    if token is not None:
        headers['Authorization'] = 'Bearer %s' % token
    res = requests.get(
        'https://%s/v2/%s/%s/tags/list' % (
            repository[0], repository[1], repository[2],
        ),
        headers=headers,
    )
    if token is None and res.status_code == 401:
        # Authenticate
        m = re.match(
            r'Bearer realm="([^"]+)",service="([^"]+)"',
            res.headers['www-authenticate'],
        )
        if m is None:
            res.raise_for_status()
        scope = 'repository:%s/%s:pull' % (repository[1], repository[2])
        res = requests.get(
            m.group(1) + '?' + urlencode({
                'service': m.group(2),
                'scope': scope,
            }),
        )
        res.raise_for_status()
        token = res.json()['token']
        # Try again with token
        return list_docker_tags(repository, token)

    res.raise_for_status()

    return res.json()['tags']


def check_docker():
    error = False

    # Get all Docker images from bundled parameters
    images = set()
    for distribution in _bundled_parameters['docker_images']['images']:
        for version in distribution['versions']:
            images.add(version['image'])
        images.add(distribution['default']['image'])
    images.add(_bundled_parameters['docker_images']['default']['image'])

    # Rewrite images in canonical format, organize by repository
    repositories = {}
    for image in images:
        image = image.split('/')
        if ':' in image[-1]:
            image[-1], tag = image[-1].split(':', 1)
        else:
            tag = 'latest'
        if len(image) == 1:
            image = ['index.docker.io', 'library'] + image
        elif len(image) == 2:
            image = ['index.docker.io'] + image
        repositories.setdefault(tuple(image[:3]), set()).add(tag)

    # Check that each repository has the required tags
<<<<<<< HEAD
    for repository, tags in repositories.items():
        registry = repository[0]
        if registry == 'docker.io':
            registry = 'hub.docker.com'
        else:
            raise AssertionError("Registry unsupported: %s" % registry)
        url = (
            'https://' + registry
            + '/v1/repositories/' + repository[1]
            + '/' + repository[2]
            + '/tags'
        )
        res = requests.get(url)
        if res.status_code != 200:
=======
    for repository, tags in iteritems(repositories):
        try:
            actual_tags = list_docker_tags(repository)
        except requests.HTTPError as e:
>>>>>>> aa28386e
            logger.error(
                "Docker repository not found: %d %s",
                e.response.status_code,
                e.request.url,
            )
            error = True
            continue
        actual_tags = set(actual_tags)
        for tag in tags:
            if tag not in actual_tags:
                logger.error(
                    "Docker repository %s missing tag %s",
                    '/'.join(repository),
                    tag,
                )
            else:
                logger.info(
                    "Docker image ok: %s:%s",
                    '/'.join(repository),
                    tag,
                )

    if error:
        raise AssertionError("Missing Docker boxes")<|MERGE_RESOLUTION|>--- conflicted
+++ resolved
@@ -1,8 +1,4 @@
-<<<<<<< HEAD
-# Copyright (C) 2014-2017 New York University
-=======
 # Copyright (C) 2014 New York University
->>>>>>> aa28386e
 # This file is part of ReproZip which is released under the Revised BSD License
 # See file LICENSE for full license details.
 
@@ -10,18 +6,9 @@
 import re
 import requests
 import time
+from urllib.parse import urlencode
 
 from reprounzip.parameters import _bundled_parameters
-<<<<<<< HEAD
-=======
-from reprounzip.utils import itervalues, iteritems, PY3
-
-
-if PY3:
-    from urllib.parse import urlencode
-else:
-    from urllib import urlencode
->>>>>>> aa28386e
 
 
 logger = logging.getLogger(__name__)
@@ -185,27 +172,10 @@
         repositories.setdefault(tuple(image[:3]), set()).add(tag)
 
     # Check that each repository has the required tags
-<<<<<<< HEAD
     for repository, tags in repositories.items():
-        registry = repository[0]
-        if registry == 'docker.io':
-            registry = 'hub.docker.com'
-        else:
-            raise AssertionError("Registry unsupported: %s" % registry)
-        url = (
-            'https://' + registry
-            + '/v1/repositories/' + repository[1]
-            + '/' + repository[2]
-            + '/tags'
-        )
-        res = requests.get(url)
-        if res.status_code != 200:
-=======
-    for repository, tags in iteritems(repositories):
         try:
             actual_tags = list_docker_tags(repository)
         except requests.HTTPError as e:
->>>>>>> aa28386e
             logger.error(
                 "Docker repository not found: %d %s",
                 e.response.status_code,
