#!/usr/bin/env python

# Copyright (C) 2014-2015 New York University
# This file is part of ReproZip which is released under the Revised BSD License
# See file LICENSE for full license details.

import functools
import os
import re
from rpaths import Path, unicode
import subprocess
import sys
import yaml

from reprounzip.unpackers.common import join_root
from reprounzip.utils import iteritems, check_output as _check_output


tests = Path(__file__).parent.absolute()


def in_temp_dir(f):
    @functools.wraps(f)
    def wrapper(*args, **kwargs):
        tmp = Path.tempdir(prefix='reprozip_tests_')
        try:
            with tmp.in_dir():
                return f(*args, **kwargs)
        finally:
            tmp.rmtree(ignore_errors=True)
    return wrapper


def print_arg_list(f):
    """Decorator printing the sole argument (list of strings) first.
    """
    @functools.wraps(f)
    def wrapper(args):
        print("reprozip-tests$ " +
              " ".join(a if isinstance(a, unicode)
                       else a.decode('utf-8', 'replace')
                       for a in args))
        return f(args)
    return wrapper


@print_arg_list
def call(args):
    r = subprocess.call(args)
    print("---> %d" % r)
    return r


@print_arg_list
def check_call(args):
    return subprocess.check_call(args)


@print_arg_list
def check_output(args):
    output = _check_output(args)
    sys.stdout.buffer.write(output)
    return output


@print_arg_list
def check_errout(args):
    p = subprocess.Popen(args, stderr=subprocess.PIPE)
    stdout, stderr = p.communicate()
    sys.stderr.buffer.write(stderr)
    retcode = p.poll()
    if retcode:
        raise subprocess.CalledProcessError(retcode, args)
    return stderr


def build(target, sources, args=[]):
    check_call(['/usr/bin/env', 'CFLAGS=', 'cc', '-o', target] +
               [(tests / s).path
                for s in sources] +
               args)


@in_temp_dir
def functional_tests(raise_warnings, interactive, run_vagrant, run_docker):
    # Tests on Python < 2.7.3: need to use separate reprozip Python (with known
    # working version of Python)
    if sys.version_info < (2, 7, 3):
        bug13676 = True
        if 'REPROZIP_PYTHON' not in os.environ:
            sys.stderr.write("Error: using reprozip with Python %s!\n" %
                             sys.version.split(' ', 1)[0])
            sys.exit(1)
    else:
        bug13676 = False

    rpz = [os.environ.get('REPROZIP_PYTHON', sys.executable)]
    rpuz = [os.environ.get('REPROUNZIP_PYTHON', sys.executable)]

    # Can't match on the SignalWarning category here because of a Python bug
    # http://bugs.python.org/issue22543
    if raise_warnings:
        rpz.extend(['-W', 'error:signal'])
        rpuz.extend(['-W', 'error:signal'])

    if 'COVER' in os.environ:
        rpz.extend(['-m'] + os.environ['COVER'].split(' '))
        rpuz.extend(['-m'] + os.environ['COVER'].split(' '))

    reprozip_main = tests.parent / 'reprozip/reprozip/main.py'
    reprounzip_main = tests.parent / 'reprounzip/reprounzip/main.py'

    verbose = ['-v'] * 3
    rpz.extend([reprozip_main.absolute().path] + verbose)
    rpuz.extend([reprounzip_main.absolute().path] + verbose)

    print("Command lines are:\n%r\n%r" % (rpz, rpuz))

    # ########################################
    # testrun /bin/echo
    #

    output = check_output(rpz + ['testrun', '/bin/echo', 'outputhere'])
    assert any(b' 1 | /bin/echo outputhere ' in l
               for l in output.splitlines())

    output = check_output(rpz + ['testrun', '-a', '/fake/path/echo',
                                 '/bin/echo', 'outputhere'])
    assert any(b' 1 | (/bin/echo) /fake/path/echo outputhere ' in l
               for l in output.splitlines())

    # ########################################
    # testrun multiple commands
    #

    check_call(rpz + ['testrun', 'bash', '-c',
                      'cat ../../../../../etc/passwd;'
                      'cd /var/lib;'
                      'cat ../../etc/group'])
    check_call(rpz + ['trace',
                      'bash', '-c', 'cat /etc/passwd;echo'])
    check_call(rpz + ['trace', '--continue',
                      'sh', '-c', 'cat /etc/group;/usr/bin/id'])
    check_call(rpz + ['pack'])
    if not bug13676:
        check_call(rpuz + ['graph', 'graph.dot'])
        check_call(rpuz + ['graph', 'graph2.dot', 'experiment.rpz'])

    sudo = ['sudo', '-E']  # -E to keep REPROZIP_USAGE_STATS

    # ########################################
    # 'simple' program: trace, pack, info, unpack
    #

    def check_simple(args, stream, infile=1):
        if stream == 'out':
            output = check_output(args)
        elif stream == 'err':
            output = check_errout(args)
        else:
            raise ValueError
        output = output.splitlines()
        first = output.index(b"Read 6 bytes")
        if infile == 1:
            assert output[first + 1] == b"a = 29, b = 13"
            assert output[first + 2] == b"result = 42"
        else:  # infile == 2
            assert output[first + 1] == b"a = 25, b = 11"
            assert output[first + 2] == b"result = 36"

    # Build
    build('simple', ['simple.c'])
    # Trace
    check_call(rpz + ['trace', '-d', 'rpz-simple',
                      './simple',
                      (tests / 'simple_input.txt').path,
                      'simple_output.txt'])
    orig_output_location = Path('simple_output.txt').absolute()
    assert orig_output_location.is_file()
    with orig_output_location.open(encoding='utf-8') as fp:
        assert fp.read().strip() == '42'
    orig_output_location.remove()
    # Read config
    with Path('rpz-simple/config.yml').open(encoding='utf-8') as fp:
        conf = yaml.safe_load(fp)
    other_files = set(Path(f).absolute() for f in conf['other_files'])
    expected = [Path('simple'), (tests / 'simple_input.txt')]
    assert other_files.issuperset([f.resolve() for f in expected])
    # Check input and output files
    input_files = conf['runs'][0]['input_files']
    assert (dict((k, Path(f).name)
                 for k, f in iteritems(input_files)) ==
            {'arg': b'simple_input.txt'})
    output_files = conf['runs'][0]['output_files']
    print(dict((k, Path(f).name) for k, f in iteritems(output_files)))
    # Here we don't test for dict equality, since we might have C coverage
    # files in the mix
    assert Path(output_files['arg']).name == b'simple_output.txt'
    # Pack
    check_call(rpz + ['pack', '-d', 'rpz-simple', 'simple.rpz'])
    Path('simple').remove()
    # Info
    check_call(rpuz + ['info', 'simple.rpz'])
    # Show files
    check_call(rpuz + ['showfiles', 'simple.rpz'])
    # Lists packages
    check_call(rpuz + ['installpkgs', '--summary', 'simple.rpz'])
    # Unpack directory
    check_call(rpuz + ['directory', 'setup', 'simple.rpz', 'simpledir'])
    # Run directory
    check_simple(rpuz + ['directory', 'run', 'simpledir'], 'err')
    output_in_dir = join_root(Path('simpledir/root'), orig_output_location)
    with output_in_dir.open(encoding='utf-8') as fp:
        assert fp.read().strip() == '42'
    # Delete with wrong command (should fail)
    p = subprocess.Popen(rpuz + ['chroot', 'destroy', 'simpledir'],
                         stderr=subprocess.PIPE)
    stdout, stderr = p.communicate()
    assert p.poll() != 0
    stderr = stderr.splitlines()
    assert b"Wrong unpacker used" in stderr[0]
    assert stderr[1].startswith(b"usage: ")
    # Delete directory
    check_call(rpuz + ['directory', 'destroy', 'simpledir'])
    # Unpack chroot
    check_call(sudo + rpuz + ['chroot', 'setup', '--bind-magic-dirs',
                              'simple.rpz', 'simplechroot'])
    try:
        # Run chroot
        check_simple(sudo + rpuz + ['chroot', 'run', 'simplechroot'], 'err')
        output_in_chroot = join_root(Path('simplechroot/root'),
                                     orig_output_location)
        with output_in_chroot.open(encoding='utf-8') as fp:
            assert fp.read().strip() == '42'
        # Get output file
        check_call(sudo + rpuz + ['chroot', 'download', 'simplechroot',
                                  'arg:output1.txt'])
        with Path('output1.txt').open(encoding='utf-8') as fp:
            assert fp.read().strip() == '42'
        # Replace input file
        check_call(sudo + rpuz + ['chroot', 'upload', 'simplechroot',
                                  '%s:arg' % (tests / 'simple_input2.txt')])
        check_call(sudo + rpuz + ['chroot', 'upload', 'simplechroot'])
        # Run again
        check_simple(sudo + rpuz + ['chroot', 'run', 'simplechroot'], 'err', 2)
        output_in_chroot = join_root(Path('simplechroot/root'),
                                     orig_output_location)
        with output_in_chroot.open(encoding='utf-8') as fp:
            assert fp.read().strip() == '36'
        # Delete with wrong command (should fail)
        p = subprocess.Popen(rpuz + ['directory', 'destroy', 'simplechroot'],
                             stderr=subprocess.PIPE)
        stdout, stderr = p.communicate()
        assert p.poll() != 0
        stderr = stderr.splitlines()
        assert b"Wrong unpacker used" in stderr[0]
        assert stderr[1].startswith(b"usage:")
    finally:
        # Delete chroot
        check_call(sudo + rpuz + ['chroot', 'destroy', 'simplechroot'])

    if not (tests / 'vagrant').exists():
        check_call(['sudo', 'sh', '-c',
                    'mkdir %(d)s; chmod 777 %(d)s' % {'d': tests / 'vagrant'}])

    # Unpack Vagrant-chroot
    check_call(rpuz + ['vagrant', 'setup/create', '--use-chroot', 'simple.rpz',
                       (tests / 'vagrant/simplevagrantchroot').path])
    print("\nVagrant project set up in simplevagrantchroot")
    try:
        if run_vagrant:
<<<<<<< HEAD
            check_call(rpuz + ['vagrant', 'run', '--no-stdin',
                               (tests / 'vagrant/simplevagrantchroot').path])
=======
            check_simple(rpuz + ['vagrant', 'run', '--no-stdin',
                                 '/vagrant/simplevagrantchroot'], 'out')
>>>>>>> 09489177
            # Destroy
            check_call(rpuz + ['vagrant', 'destroy',
                               (tests / 'vagrant/simplevagrantchroot').path])
        elif interactive:
            print("Test and press enter")
            sys.stdin.readline()
    finally:
        if (tests / 'vagrant/simplevagrantchroot').exists():
            (tests / 'vagrant/simplevagrantchroot').rmtree()
    # Unpack Vagrant without chroot
    check_call(rpuz + ['vagrant', 'setup/create', '--dont-use-chroot',
                       'simple.rpz',
                       (tests / 'vagrant/simplevagrant').path])
    print("\nVagrant project set up in simplevagrant")
    try:
        if run_vagrant:
<<<<<<< HEAD
            check_call(rpuz + ['vagrant', 'run', '--no-stdin',
                               (tests / 'vagrant/simplevagrant').path])
=======
            check_simple(rpuz + ['vagrant', 'run', '--no-stdin',
                                 '/vagrant/simplevagrant'], 'out')
>>>>>>> 09489177
            # Destroy
            check_call(rpuz + ['vagrant', 'destroy',
                               (tests / 'vagrant/simplevagrant').path])
        elif interactive:
            print("Test and press enter")
            sys.stdin.readline()
    finally:
        if (tests / 'vagrant/simplevagrant').exists():
            (tests / 'vagrant/simplevagrant').rmtree()

    # Unpack Docker
    check_call(rpuz + ['docker', 'setup/create', 'simple.rpz', 'simpledocker'])
    print("\nDocker project set up in simpledocker")
    try:
        if run_docker:
            check_call(rpuz + ['docker', 'setup/build', 'simpledocker'])
            check_simple(rpuz + ['docker', 'run', 'simpledocker'], 'out')
            # Get output file
            check_call(rpuz + ['docker', 'download', 'simpledocker',
                               'arg:doutput1.txt'])
            with Path('doutput1.txt').open(encoding='utf-8') as fp:
                assert fp.read().strip() == '42'
            # Replace input file
            check_call(rpuz + ['docker', 'upload', 'simpledocker',
                               '%s:arg' % (tests / 'simple_input2.txt')])
            check_call(rpuz + ['docker', 'upload', 'simpledocker'])
            check_call(rpuz + ['showfiles', 'simpledocker'])
            # Run again
            check_simple(rpuz + ['docker', 'run', 'simpledocker'], 'out', 2)
            # Get output file
            check_call(rpuz + ['docker', 'download', 'simpledocker',
                               'arg:doutput2.txt'])
            with Path('doutput2.txt').open(encoding='utf-8') as fp:
                assert fp.read().strip() == '36'
            # Destroy
            check_call(rpuz + ['docker', 'destroy', 'simpledocker'])
        elif interactive:
            print("Test and press enter")
            sys.stdin.readline()
    finally:
        if Path('simpledocker').exists():
            Path('simpledocker').rmtree()

    # ########################################
    # 'threads' program: testrun
    #

    # Build
    build('threads', ['threads.c'], ['-lpthread'])
    # Trace
    check_call(rpz + ['testrun', './threads'])

    # ########################################
    # 'segv' program: testrun
    #

    # Build
    build('segv', ['segv.c'])
    # Trace
    check_call(rpz + ['testrun', './segv'])

    # ########################################
    # 'exec_echo' program: trace, pack, run --cmdline
    #

    # Build
    build('exec_echo', ['exec_echo.c'])
    # Trace
    check_call(rpz + ['trace', './exec_echo', 'originalexecechooutput'])
    # Pack
    check_call(rpz + ['pack', 'exec_echo.rpz'])
    # Unpack chroot
    check_call(sudo + rpuz + ['chroot', 'setup',
                              'exec_echo.rpz', 'echochroot'])
    try:
        # Run original command-line
        output = check_output(sudo + rpuz + ['chroot', 'run',
                                             'echochroot'])
        assert output == b'originalexecechooutput\n'
        # Prints out command-line
        output = check_output(sudo + rpuz + ['chroot', 'run',
                                             'echochroot', '--cmdline'])
        assert any(b'./exec_echo originalexecechooutput' == s.strip()
                   for s in output.split(b'\n'))
        # Run with different command-line
        output = check_output(sudo + rpuz + [
                'chroot', 'run', 'echochroot',
                '--cmdline', './exec_echo', 'changedexecechooutput'])
        assert output == b'changedexecechooutput\n'
    finally:
        check_call(sudo + rpuz + ['chroot', 'destroy', 'echochroot'])

    # ########################################
    # 'exec_echo' program: testrun
    # This is built with -m32 so that we transition:
    #   python (x64) -> exec_echo (i386) -> echo (x64)
    #

    if sys.maxsize > 2 ** 32:
        # Build
        build('exec_echo32', ['exec_echo.c'], ['-m32'])
        # Trace
        check_call(rpz + ['testrun', './exec_echo32 42'])
    else:
        print("Can't try exec_echo transitions: not running on 64bits")

    # ########################################
    # Tracing non-existing program
    #

    check_call(rpz + ['testrun', './doesntexist'])

    # ########################################
    # 'connect' program: testrun
    #

    # Build
    build('connect', ['connect.c'])
    # Trace
    stderr = check_errout(rpz + ['testrun', './connect'])
    stderr = stderr.split(b'\n')
    assert not any(b'program exited with non-zero code' in l for l in stderr)
    assert any(re.search(br'process connected to [0-9.]+:80', l)
               for l in stderr)

    # ########################################
    # Copies back coverage report
    #

    coverage = Path('.coverage')
    if coverage.exists():
        coverage.copyfile(tests.parent / '.coverage.runpy')<|MERGE_RESOLUTION|>--- conflicted
+++ resolved
@@ -269,13 +269,9 @@
     print("\nVagrant project set up in simplevagrantchroot")
     try:
         if run_vagrant:
-<<<<<<< HEAD
-            check_call(rpuz + ['vagrant', 'run', '--no-stdin',
-                               (tests / 'vagrant/simplevagrantchroot').path])
-=======
             check_simple(rpuz + ['vagrant', 'run', '--no-stdin',
-                                 '/vagrant/simplevagrantchroot'], 'out')
->>>>>>> 09489177
+                                 (tests / 'vagrant/simplevagrantchroot').path],
+                         'out')
             # Destroy
             check_call(rpuz + ['vagrant', 'destroy',
                                (tests / 'vagrant/simplevagrantchroot').path])
@@ -292,13 +288,9 @@
     print("\nVagrant project set up in simplevagrant")
     try:
         if run_vagrant:
-<<<<<<< HEAD
-            check_call(rpuz + ['vagrant', 'run', '--no-stdin',
-                               (tests / 'vagrant/simplevagrant').path])
-=======
             check_simple(rpuz + ['vagrant', 'run', '--no-stdin',
-                                 '/vagrant/simplevagrant'], 'out')
->>>>>>> 09489177
+                                 (tests / 'vagrant/simplevagrant').path],
+                         'out')
             # Destroy
             check_call(rpuz + ['vagrant', 'destroy',
                                (tests / 'vagrant/simplevagrant').path])
