#!/usr/bin/env python

# Copyright (C) 2014 New York University
# This file is part of ReproZip which is released under the Revised BSD License
# See file LICENSE for full license details.

import functools
import logging
import os
from pathlib import Path, PurePath
import re
import requests
import shutil
import sqlite3
import subprocess
import sys
import tempfile
import yaml

from reprozip_core.common import FILE_READ, FILE_WRITE
from reprounzip.unpackers.common import join_root


tests = Path(__file__).parent.absolute()


logger = logging.getLogger('reprozip-tests')


def download_file_retry(url, dest):
    attempt = 0
    while True:
        attempt += 1
        try:
            logger.info("Download %s, attempt %d", url, attempt)
            response = requests.get(url, stream=True)
            response.raise_for_status()
            try:
                with dest.open('wb') as f:
                    for chunk in response.iter_content(4096):
                        f.write(chunk)
                    response.close()
            except Exception as e:
                try:
                    dest.unlink()
                except OSError:
                    pass
                raise e
            return
        except requests.RequestException as e:
            if attempt == 2:
                raise e
            logger.warning("Download %s: retrying after error: %s", url, e)


def in_temp_dir(f):
    @functools.wraps(f)
    def wrapper(*args, **kwargs):
        tmp = Path(tempfile.mkdtemp(prefix='reprozip_tests_'))
        prev_cwd = Path.cwd()
        try:
            os.chdir(tmp)
            return f(*args, **kwargs)
        finally:
            os.chdir(prev_cwd)
            shutil.rmtree(tmp, ignore_errors=True)
    return wrapper


def print_arg_list(f):
    """Decorator printing the sole argument (list of strings) first.
    """
    @functools.wraps(f)
    def wrapper(arglist, *args, **kwargs):
        print("\nreprozip-tests$ " +
              " ".join(a if isinstance(a, str)
                       else str(a) if isinstance(a, PurePath)
                       else a.decode('utf-8', 'replace')
                       for a in arglist), file=sys.stderr)
        return f(arglist, *args, **kwargs)
    return wrapper


@print_arg_list
def call(args):
    r = subprocess.call(args)
    print("---> %d" % r, file=sys.stderr)
    return r


@print_arg_list
def check_call(args):
    return subprocess.check_call(args)


@print_arg_list
def call_output(args, stream='out'):
    if stream == 'out':
        kw = {'stdout': subprocess.PIPE}
    elif stream == 'err':
        kw = {'stderr': subprocess.PIPE}
    else:
        raise ValueError
    p = subprocess.Popen(args, **kw)
    if stream == 'out':
        fp = p.stdout
    else:
        fp = p.stderr
    output = []
    while True:
        line = fp.readline()
        if not line:
            break
        sys.stderr.buffer.write(line)
        output.append(line)
    retcode = p.wait()
    return retcode, b''.join(output)


def check_output(args, stream='out'):
    retcode, output = call_output(args, stream)
    if retcode != 0:
        raise subprocess.CalledProcessError(retcode, args)
    return output


def build(target, sources, args=[]):
    check_call(['/usr/bin/env', 'CFLAGS=', 'cc', '-o', target] +
               [tests / s
                for s in sources] +
               args)


def same_files(file1, file2, CHUNK_SIZE=4096):
    """Compare two files.
    """
    with Path(file1).open('rb') as f1:
        with Path(file2).open('rb') as f2:
            while True:
                c1 = f1.read(CHUNK_SIZE)
                c2 = f2.read(CHUNK_SIZE)
                if c1 != c2:
                    return False
                if len(c1) != CHUNK_SIZE:
                    break
            return True


@in_temp_dir
def functional_tests(raise_warnings, interactive, run_vagrant, run_docker):
    python_exe = os.environ.get('REPROZIP_TEST_PYTHON', sys.executable)
    python_exe = python_exe.split(' ')

    # Can't match on the SignalWarning category here because of a Python bug
    # http://bugs.python.org/issue22543
    if raise_warnings:
        python_exe.extend(['-W', 'error:signal'])

    if 'COVER' in os.environ:
        python_exe.extend(['-m'] + os.environ['COVER'].split(' '))

    reprozip_main = tests.parent / 'reprozip/reprozip/__main__.py'
    reprounzip_main = tests.parent / 'reprounzip/reprounzip/__main__.py'

    verbose = ['-v'] * 3
    rpz = python_exe + [reprozip_main.absolute()] + verbose
    rpuz = python_exe + [reprounzip_main.absolute()] + verbose

    print("Command lines are:\n%r\n%r" % (rpz, rpuz), file=sys.stderr)

    # ########################################
    # testrun /bin/echo
    #

    output = check_output(rpz + ['testrun', '/bin/echo', 'outputhere'])
    assert any(b' 1 | /bin/echo outputhere ' in line
               for line in output.splitlines())

    output = check_output(rpz + ['testrun', '-a', '/fake/path/echo',
                                 '/bin/echo', 'outputhere'])
    assert any(b' 1 | (/bin/echo) /fake/path/echo outputhere ' in line
               for line in output.splitlines())

    # ########################################
    # testrun multiple commands
    #

    check_call(rpz + ['testrun', 'bash', '-c',
                      'cat ../../../../../etc/passwd;'
                      'cd /var/lib;'
                      'cat ../../etc/group'])
    check_call(rpz + ['trace', '--overwrite',
                      'bash', '-c', 'cat /etc/passwd;echo'])
    check_call(rpz + ['trace', '--continue',
                      'sh', '-c', 'cat /etc/group;/usr/bin/id'])
    check_call(rpz + ['pack'])
    check_call(rpuz + ['graph', 'graph.dot'])
    check_call(rpuz + ['graph', 'graph2.dot', 'experiment.rpz'])

    sudo = ['sudo', '-E']  # -E to keep REPROZIP_USAGE_STATS

    # ########################################
    # 'simple' program: trace, pack, info, unpack
    #

    def check_simple(args, stream, infile=1):
        output = check_output(args, stream).splitlines()
        try:
            first = output.index(b"Read 6 bytes")
        except ValueError:
            sys.stderr.buffer.write("output = %r\n" % output)
            raise
        if infile == 1:
            assert output[first + 1] == b"a = 29, b = 13"
            assert output[first + 2] == b"result = 42"
        else:  # infile == 2
            assert output[first + 1] == b"a = 25, b = 11"
            assert output[first + 2] == b"result = 36"

    # Build
    build('simple', ['simple.c'])
    # Trace
    check_call(rpz + ['trace', '--overwrite', '-d', 'rpz-simple',
                      './simple',
                      tests / 'simple_input.txt',
                      'simple_output.txt'])
    orig_output_location = Path('simple_output.txt').absolute()
    assert orig_output_location.is_file()
    with orig_output_location.open(encoding='utf-8') as fp:
        assert fp.read().strip() == '42'
    orig_output_location.unlink()
    # Read config
    with Path('rpz-simple/config.yml').open(encoding='utf-8') as fp:
        conf = yaml.safe_load(fp)
    other_files = set(Path(f).absolute() for f in conf['other_files'])
    expected = [Path('simple'), (tests / 'simple_input.txt')]
    assert other_files.issuperset([f.resolve() for f in expected])
    # Check input and output files
    inputs_outputs = conf['inputs_outputs']
    # Exactly one input: "arg1", "...simple_input.txt"
    # Output: 'arg2', "...simple_output.txt"
    # There might be more output files: the C coverage files
    found = 0
    for fdict in inputs_outputs:
        if Path(fdict['path']).name == 'simple_input.txt':
            assert fdict['name'] == 'arg1'
            assert fdict['read_by_runs'] == [0]
            assert not fdict.get('written_by_runs')
            found |= 0x01
        elif Path(fdict['path']).name == 'simple_output.txt':
            assert fdict['name'] == 'arg2'
            assert not fdict.get('read_by_runs')
            assert fdict['written_by_runs'] == [0]
            found |= 0x02
        else:
            # No other inputs
            assert not fdict.get('read_by_runs')
    assert found == 0x03
    # Pack
    check_call(rpz + ['pack', '-d', 'rpz-simple', 'simple.rpz'])
    Path('simple').rename('simple.orig')
    # Info
    check_call(rpuz + ['info', 'simple.rpz'])
    # Show files
    check_call(rpuz + ['showfiles', 'simple.rpz'])
    # Lists packages
    check_call(rpuz + ['installpkgs', '--summary', 'simple.rpz'])
    # Unpack directory
    check_call(rpuz + ['directory', 'setup', 'simple.rpz', 'simpledir'])
    # Run directory
    check_simple(rpuz + ['directory', 'run', 'simpledir'], 'err')
    output_in_dir = join_root(Path('simpledir/root'), orig_output_location)
    with output_in_dir.open(encoding='utf-8') as fp:
        assert fp.read().strip() == '42'
    # Delete with wrong command (should fail)
    p = subprocess.Popen(rpuz + ['chroot', 'destroy', 'simpledir'],
                         stderr=subprocess.PIPE)
    out, err = p.communicate()
    assert p.poll() != 0
    err = err.splitlines()
    while b"DeprecationWarning" in err[0] or b"ImportWarning" in err[0]:
        err = err[2:]
    assert b"Wrong unpacker used" in err[0]
    assert err[1].startswith(b"usage: ")
    # Delete directory
    check_call(rpuz + ['directory', 'destroy', 'simpledir'])
    # Unpack chroot
    check_call(sudo + rpuz + ['chroot', 'setup', '--bind-magic-dirs',
                              'simple.rpz', 'simplechroot'])
    try:
        output_in_chroot = join_root(Path('simplechroot/root'),
                                     orig_output_location)
        # Run chroot
        check_simple(sudo + rpuz + ['chroot', 'run', 'simplechroot'], 'err')
        with output_in_chroot.open(encoding='utf-8') as fp:
            assert fp.read().strip() == '42'
        # Get output file
        check_call(sudo + rpuz + ['chroot', 'download', 'simplechroot',
                                  'arg2:output1.txt'])
        with Path('output1.txt').open(encoding='utf-8') as fp:
            assert fp.read().strip() == '42'
        # Get random file
        check_call(sudo + rpuz + ['chroot', 'download', 'simplechroot',
                                  '%s:binc.bin' % (Path.cwd() / 'simple')])
        assert same_files('simple.orig', 'binc.bin')
        # Replace input file
        check_call(sudo + rpuz + ['chroot', 'upload', 'simplechroot',
                                  '%s:arg1' % (tests / 'simple_input2.txt')])
        check_call(sudo + rpuz + ['chroot', 'upload', 'simplechroot'])
        # Run again
        check_simple(sudo + rpuz + ['chroot', 'run', 'simplechroot'], 'err', 2)
        with output_in_chroot.open(encoding='utf-8') as fp:
            assert fp.read().strip() == '36'
        # Reset input file
        check_call(sudo + rpuz + ['chroot', 'upload', 'simplechroot', ':arg1'])
        # Run again
        check_simple(sudo + rpuz + ['chroot', 'run', 'simplechroot'], 'err')
        with output_in_chroot.open(encoding='utf-8') as fp:
            assert fp.read().strip() == '42'
        # Replace input file via path
        check_call(sudo + rpuz + ['chroot', 'upload', 'simplechroot',
                                  '%s:%s' % (tests / 'simple_input2.txt',
                                             tests / 'simple_input.txt')])
        check_call(sudo + rpuz + ['chroot', 'upload', 'simplechroot'])
        # Run again
        check_simple(sudo + rpuz + ['chroot', 'run', 'simplechroot'], 'err', 2)
        # Delete with wrong command (should fail)
        p = subprocess.Popen(rpuz + ['directory', 'destroy', 'simplechroot'],
                             stderr=subprocess.PIPE)
        out, err = p.communicate()
        assert p.poll() != 0
        err = err.splitlines()
        while b"DeprecationWarning" in err[0] or b"ImportWarning" in err[0]:
            err = err[2:]
        assert b"Wrong unpacker used" in err[0]
        assert err[1].startswith(b"usage:")
    finally:
        # Delete chroot
        check_call(sudo + rpuz + ['chroot', 'destroy', 'simplechroot'])

    # Use reprounzip-vistrails with chroot
    check_call(sudo + rpuz + ['chroot', 'setup', '--bind-magic-dirs',
                              'simple.rpz', 'simplechroot_vt'])
    try:
        output_in_chroot = join_root(Path('simplechroot_vt/root'),
                                     orig_output_location)
        # Run using reprounzip-vistrails
        check_simple(
            sudo + python_exe +
            ['-m', 'reprounzip_vistrails', '1',
             'chroot', 'simplechroot_vt', '0',
             '--input-file', 'arg1:%s' % (tests / 'simple_input2.txt'),
             '--output-file', 'arg2:output_vt.txt'],
            'err', 2)
        with output_in_chroot.open(encoding='utf-8') as fp:
            assert fp.read().strip() == '36'
    finally:
        # Delete chroot
        check_call(sudo + rpuz + ['chroot', 'destroy', 'simplechroot_vt'])

    if not (tests / 'vagrant').exists():
        check_call(['sudo', 'sh', '-c',
                    'mkdir %(d)s; chmod 777 %(d)s' % {'d': tests / 'vagrant'}])

    # Unpack Vagrant-chroot
    check_call(rpuz + ['vagrant', 'setup/create', '--memory', '512',
                       '--use-chroot', 'simple.rpz',
                       tests / 'vagrant/simplevagrantchroot'])
    print("\nVagrant project set up in simplevagrantchroot", file=sys.stderr)
    try:
        if run_vagrant:
            check_simple(rpuz + ['vagrant', 'run', '--no-stdin',
                                 tests / 'vagrant/simplevagrantchroot'],
                         'out')
            # Get output file
            check_call(rpuz + ['vagrant', 'download',
                               tests / 'vagrant/simplevagrantchroot',
                               'arg2:voutput1.txt'])
            with Path('voutput1.txt').open(encoding='utf-8') as fp:
                assert fp.read().strip() == '42'
            # Get random file
            check_call(rpuz + ['vagrant', 'download',
                               tests / 'vagrant/simplevagrantchroot',
                               '%s:binvc.bin' % (Path.cwd() / 'simple')])
            assert same_files('simple.orig', 'binvc.bin')
            # Replace input file
            check_call(rpuz + ['vagrant', 'upload',
                               tests / 'vagrant/simplevagrantchroot',
                               '%s:arg1' % (tests / 'simple_input2.txt')])
            check_call(rpuz + ['vagrant', 'upload',
                               tests / 'vagrant/simplevagrantchroot'])
            # Run again
            check_simple(rpuz + ['vagrant', 'run', '--no-stdin',
                                 tests / 'vagrant/simplevagrantchroot'],
                         'out', 2)
            # Get output file
            check_call(rpuz + ['vagrant', 'download',
                               tests / 'vagrant/simplevagrantchroot',
                               'arg2:voutput2.txt'])
            with Path('voutput2.txt').open(encoding='utf-8') as fp:
                assert fp.read().strip() == '36'
            # Reset input file
            check_call(rpuz + ['vagrant', 'upload',
                               tests / 'vagrant/simplevagrantchroot',
                               ':arg1'])
            # Run again
            check_simple(rpuz + ['vagrant', 'run', '--no-stdin',
                                 tests / 'vagrant/simplevagrantchroot'],
                         'out')
            # Get output file
            check_call(rpuz + ['vagrant', 'download',
                               tests / 'vagrant/simplevagrantchroot',
                               'arg2:voutput3.txt'])
            with Path('voutput3.txt').open(encoding='utf-8') as fp:
                assert fp.read().strip() == '42'
            # Replace input file via path
            check_call(rpuz + ['vagrant', 'upload',
                               tests / 'vagrant/simplevagrantchroot',
                               '%s:%s' % (tests / 'simple_input2.txt',
                                          tests / 'simple_input.txt')])
            # Run again
            check_simple(rpuz + ['vagrant', 'run', '--no-stdin',
                                 tests / 'vagrant/simplevagrantchroot'],
                         'out', 2)
            # Destroy
            check_call(rpuz + ['vagrant', 'destroy',
                               tests / 'vagrant/simplevagrantchroot'])
        elif interactive:
            print("Test and press enter", file=sys.stderr)
            sys.stdin.readline()
    finally:
        if (tests / 'vagrant/simplevagrantchroot').exists():
            shutil.rmtree(tests / 'vagrant/simplevagrantchroot')
    # Unpack Vagrant without chroot
    check_call(rpuz + ['vagrant', 'setup/create', '--dont-use-chroot',
                       'simple.rpz',
                       tests / 'vagrant/simplevagrant'])
    print("\nVagrant project set up in simplevagrant", file=sys.stderr)
    try:
        if run_vagrant:
            check_simple(rpuz + ['vagrant', 'run', '--no-stdin',
                                 tests / 'vagrant/simplevagrant'],
                         'out')
            # Get output file
            check_call(rpuz + ['vagrant', 'download',
                               tests / 'vagrant/simplevagrant',
                               'arg2:woutput1.txt'])
            with Path('woutput1.txt').open(encoding='utf-8') as fp:
                assert fp.read().strip() == '42'
            # Get random file
            check_call(rpuz + ['vagrant', 'download',
                               tests / 'vagrant/simplevagrant',
                               '%s:binvs.bin' % (Path.cwd() / 'simple')])
            assert same_files('simple.orig', 'binvs.bin')
            # Replace input file
            check_call(rpuz + ['vagrant', 'upload',
                               tests / 'vagrant/simplevagrant',
                               '%s:arg1' % (tests / 'simple_input2.txt')])
            check_call(rpuz + ['vagrant', 'upload',
                               tests / 'vagrant/simplevagrant'])
            # Run again
            check_simple(rpuz + ['vagrant', 'run', '--no-stdin',
                                 tests / 'vagrant/simplevagrant'],
                         'out', 2)
            # Get output file
            check_call(rpuz + ['vagrant', 'download',
                               tests / 'vagrant/simplevagrant',
                               'arg2:woutput2.txt'])
            with Path('woutput2.txt').open(encoding='utf-8') as fp:
                assert fp.read().strip() == '36'
            # Reset input file
            check_call(rpuz + ['vagrant', 'upload',
                               tests / 'vagrant/simplevagrant',
                               ':arg1'])
            # Run again
            check_simple(rpuz + ['vagrant', 'run', '--no-stdin',
                                 tests / 'vagrant/simplevagrant'],
                         'out')
            # Get output file
            check_call(rpuz + ['vagrant', 'download',
                               tests / 'vagrant/simplevagrant',
                               'arg2:woutput3.txt'])
            with Path('woutput3.txt').open(encoding='utf-8') as fp:
                assert fp.read().strip() == '42'
            # Destroy
            check_call(rpuz + ['vagrant', 'destroy',
                               tests / 'vagrant/simplevagrant'])
        elif interactive:
            print("Test and press enter", file=sys.stderr)
            sys.stdin.readline()
    finally:
        if (tests / 'vagrant/simplevagrant').exists():
            shutil.rmtree(tests / 'vagrant/simplevagrant')

    # Unpack Docker, both with and without buildkit
    for arg, sufx in (('--dont-use-buildkit', ''), ('--use-buildkit', '-bk')):
        path = 'simpledocker' + sufx
        check_call(rpuz + ['docker', 'setup/create',
                           arg, 'simple.rpz', path])
        print("\nDocker project set up in %s" % path, file=sys.stderr)
        try:
            if run_docker:
                check_call(rpuz + ['docker', 'setup/build', arg, path])
                check_simple(rpuz + ['docker', 'run', path], 'out')
                # Get output file
                check_call(rpuz + ['docker', 'download', path,
                                   'arg2:doutput1.txt'])
                with Path('doutput1.txt').open(encoding='utf-8') as fp:
                    assert fp.read().strip() == '42'
                # Get random file
                check_call(rpuz + ['docker', 'download', path,
                                   '%s:bind.bin' % (Path.cwd() / 'simple')])
                assert same_files('simple.orig', 'bind.bin')
                # Replace input file
                check_call(rpuz + ['docker', 'upload', path,
                                   '%s:arg1' % (tests / 'simple_input2.txt')])
                check_call(rpuz + ['docker', 'upload', path])
                check_call(rpuz + ['showfiles', path])
                # Run again
                check_simple(rpuz + ['docker', 'run', path], 'out', 2)
                # Get output file
                check_call(rpuz + ['docker', 'download', path,
                                   'arg2:doutput2.txt'])
                with Path('doutput2.txt').open(encoding='utf-8') as fp:
                    assert fp.read().strip() == '36'
                # Reset input file
                check_call(rpuz + ['docker', 'upload', path, ':arg1'])
                # Run again
                check_simple(rpuz + ['docker', 'run', path], 'out')
                # Get output file
                check_call(rpuz + ['docker', 'download', path,
                                   'arg2:doutput1.txt'])
                with Path('doutput1.txt').open(encoding='utf-8') as fp:
                    assert fp.read().strip() == '42'
                # Replace input file via path
                check_call(rpuz + ['docker', 'upload', path,
                                   '%s:%s' % (tests / 'simple_input2.txt',
                                              tests / 'simple_input.txt')])
                # Run again
                check_simple(rpuz + ['docker', 'run', path], 'out', 2)
                # Destroy
                check_call(rpuz + ['docker', 'destroy', path])
            elif interactive:
                print("Test and press enter", file=sys.stderr)
                sys.stdin.readline()
        finally:
            if Path(path).exists():
                shutil.rmtree(Path(path))

    # ########################################
    # 'threads' program: testrun
    #

    # Build
    build('threads', ['threads.c'], ['-lpthread'])
    # Trace
    output = check_output(rpz + ['testrun', './threads'], 'err')
    assert any(b'successfully exec\'d /bin/./echo' in line
               for line in output.splitlines())

    # ########################################
    # 'threads2' program: testrun
    #

    # Build
    build('threads2', ['threads2.c'], ['-lpthread'])
    # Trace
    output = check_output(rpz + ['testrun', './threads2'], 'err')
    assert any(b'successfully exec\'d /bin/echo' in line
               for line in output.splitlines())

    # ########################################
    # 'segv' program: testrun
    #

    # Build
    build('segv', ['segv.c'])
    # Trace
    check_call(rpz + ['testrun', './segv'])

    # ########################################
    # 'exec_echo' program: trace, pack, run --cmdline
    #

    # Build
    build('exec_echo', ['exec_echo.c'])
    # Trace
    check_call(rpz + ['trace', '--overwrite',
                      './exec_echo', 'originalexecechooutput'])
    # Pack
    check_call(rpz + ['pack', 'exec_echo.rpz'])
    # Unpack chroot
    check_call(sudo + rpuz + ['chroot', 'setup',
                              'exec_echo.rpz', 'echochroot'])
    try:
        # Run original command-line
        output = check_output(sudo + rpuz + ['chroot', 'run',
                                             'echochroot'])
        assert output == b'originalexecechooutput\n'
        # Prints out command-line
        output = check_output(sudo + rpuz + ['chroot', 'run',
                                             'echochroot', '--cmdline'])
        assert any(b'./exec_echo originalexecechooutput' == s.strip()
                   for s in output.split(b'\n'))
        # Run with different command-line
        output = check_output(sudo + rpuz + [
            'chroot', 'run', 'echochroot',
            '--cmdline', './exec_echo', 'changedexecechooutput'])
        assert output == b'changedexecechooutput\n'
    finally:
        check_call(sudo + rpuz + ['chroot', 'destroy', 'echochroot'])

    # ########################################
    # 'exec_echo' program: testrun
    # This is built with -m32 so that we transition:
    #   python (x64) -> exec_echo (i386) -> echo (x64)
    #

    if sys.maxsize > 2 ** 32:
        # Build
        build('exec_echo32', ['exec_echo.c'], ['-m32'])
        # Trace
        check_call(rpz + ['testrun', './exec_echo32', '42'])
    else:
        print("Can't try exec_echo transitions: not running on 64bits",
              file=sys.stderr)

    # ########################################
    # Tracing non-existing program
    #

    ret = call(rpz + ['testrun', './doesntexist'])
    assert ret == 127

    # ########################################
    # 'connect' program: testrun
    #

    # Build
    build('connect', ['connect.c'])
    # Trace
    err = check_output(rpz + ['testrun', './connect'], 'err')
    err = err.split(b'\n')
    assert not any(b'program exited with non-zero code' in line
                   for line in err)
    assert any(re.search(br'process connected to [0-9.]+:80', line)
               for line in err)

    # ########################################
    # 'vfork' program: testrun
    #

    # Build
    build('vfork', ['vfork.c'])
    # Trace
    err = check_output(rpz + ['testrun', './vfork'], 'err')
    err = err.split(b'\n')
    assert not any(b'program exited with non-zero code' in line
                   for line in err)

    # ########################################
    # 'rename' program: trace
    #

    # Build
    build('rename', ['rename.c'])
    # Trace
    check_call(rpz + ['trace', '--overwrite', '-d', 'rename-trace',
                      './rename'])
    with Path('rename-trace/config.yml').open(encoding='utf-8') as fp:
        config = yaml.safe_load(fp)
    # Check that written files were logged
    database = Path.cwd() / 'rename-trace/trace.sqlite3'
    conn = sqlite3.connect(str(database))  # connect() only accepts str
    conn.row_factory = sqlite3.Row
    rows = conn.execute(
        '''
        SELECT name FROM opened_files
        ''')
    files = set(Path(r[0]) for r in rows)
    for n in ('dir1/file', 'dir2/file', 'dir2/brokensymlink', 'dir2/symlink'):
        if (Path.cwd() / n) not in files:
            raise AssertionError("Missing file: %s" % (Path.cwd() / n))
    conn.close()
    # Check that created files won't be packed
    for f in config.get('other_files'):
        if 'dir2' in Path(f).parent.parts:
            raise AssertionError("Created file shouldn't be packed: %s" %
                                 Path(f))

    # ########################################
    # 'readwrite' program: trace

    # Build
    build('readwrite', ['readwrite.c'])
    # Create test folder
    Path('readwrite_test').mkdir()
    with Path('readwrite_test/existing').open('w'):
        pass

    # Trace existing one
    check_call(rpz + ['trace', '--overwrite', '-d', 'readwrite-E-trace',
                      './readwrite', 'readwrite_test/existing'])
    # Check that file was logged as read and written
    database = Path.cwd() / 'readwrite-E-trace/trace.sqlite3'
    conn = sqlite3.connect(str(database))  # connect() only accepts str
    conn.row_factory = sqlite3.Row
    rows = list(conn.execute(
        '''
        SELECT mode FROM opened_files
        WHERE name = ?
        ''',
        (str(Path('readwrite_test/existing').absolute()),)))
    conn.close()
    assert rows
    assert rows[0][0] == FILE_READ | FILE_WRITE

    # Trace non-existing one
    check_call(rpz + ['trace', '--overwrite', '-d', 'readwrite-N-trace',
                      './readwrite', 'readwrite_test/nonexisting'])
    # Check that file was logged as written only
    database = Path.cwd() / 'readwrite-N-trace/trace.sqlite3'
    conn = sqlite3.connect(str(database))  # connect() only accepts str
    conn.row_factory = sqlite3.Row
    rows = list(conn.execute(
        '''
        SELECT mode FROM opened_files
        WHERE name = ?
        ''',
        (str(Path('readwrite_test/nonexisting').absolute()),)))
    conn.close()
    assert rows
    assert rows[0][0] == FILE_WRITE

    # Trace a failure: inaccessible file
    ret = call(rpz + ['trace', '--overwrite', '-d', 'readwrite-F-trace',
                      './readwrite', 'readwrite_test/non/existing/file'])
    assert ret == 1

    # ########################################
    # Test shebang corner-cases
    #

    Path('a').symlink_to('b')
    with Path('b').open('w') as fp:
        fp.write('#!%s 0\nsome content\n' % (Path.cwd() / 'c'))
    Path('b').chmod(0o744)
    Path('c').symlink_to('d')
    with Path('d').open('w') as fp:
        fp.write('#!e')
    Path('d').chmod(0o744)
    with Path('e').open('w') as fp:
        fp.write('#!/bin/echo')
    Path('e').chmod(0o744)

    # Trace
    out = check_output(rpz + ['trace', '--overwrite', '-d', 'shebang-trace',
                              '--dont-identify-packages', './a', '1', '2'])
    out = out.splitlines()[0]
    assert out == ('e %s 0 ./a 1 2' % (Path.cwd() / 'c')).encode('ascii')

    # Check config
    with Path('shebang-trace/config.yml').open(encoding='utf-8') as fp:
        config = yaml.safe_load(fp)
    other_files = set(Path(f) for f in config['other_files']
                      if f.startswith('%s/' % Path.cwd()))

    # Check database
    database = Path.cwd() / 'shebang-trace/trace.sqlite3'
    conn = sqlite3.connect(str(database))  # connect() only accepts str
    conn.row_factory = sqlite3.Row
    rows = conn.execute(
        '''
        SELECT name FROM opened_files
        ''')
    opened = [Path(r[0]) for r in rows
              if r[0].startswith('%s/' % Path.cwd())]
    rows = conn.execute(
        '''
        SELECT name, argv FROM executed_files
        ''')
    executed = [(Path(r[0]), r[1]) for r in rows
                if Path.cwd() in Path(r[0]).parents]

    print("other_files: %r" % sorted(other_files), file=sys.stderr)
    print("opened: %r" % opened, file=sys.stderr)
    print("executed: %r" % executed, file=sys.stderr)

    assert other_files == set(Path.cwd() / p
                              for p in ('a', 'b', 'c', 'd', 'e'))
    assert opened == [Path.cwd() / 'c', Path.cwd() / 'e']
    assert executed == [(Path.cwd() / 'a', './a\x001\x002\x00')]

    # ########################################
    # Test set-uid warning
    #

    # Find a set-uid program
    executable = '/bin/su'
    if not os.path.exists(executable) and os.path.exists('/usr/bin/su'):
        executable = '/usr/bin/su'
    assert os.stat(executable).st_mode & 0o4000 == 0o4000
    # Trace
    # Pass a wrong username to su to make it exit without reading a password
    _, err = call_output(rpz + ['testrun', executable,
                                '94627ebfafbf81cd77a17d4ed646a80c94bf4202'],
                         'err')
    err = err.split(b'\n')
    assert any(b'executing set-uid binary!' in line for line in err)

    # ########################################
    # Test set-gid warning
    #

    # Find a set-gid program
    executable = '/usr/bin/crontab'
    if not os.path.exists(executable) and os.path.exists('/bin/crontab'):
        executable = '/bin/crontab'
    assert os.stat(executable).st_mode & 0o2000 == 0o2000
    # Trace
    # Pass a wrong username to su to make it exit without reading a password
    _, err = call_output(rpz + ['testrun', executable, '-l'], 'err')
    err = err.split(b'\n')
    assert any(b'executing set-gid binary!' in line for line in err)

    # ########################################
    # Test old packages
    #

    old_packages = [
        ('simple-0.4.0.rpz',
         'https://drive.google.com/uc?export=download&id=0B3ucPz7GSthBVG4xZW1V'
         'eDhXNTQ',
         'arg_2'),
        ('simple-0.6.0.rpz',
         'https://drive.google.com/uc?export=download&id=0B3ucPz7GSthBbl9SUjhr'
         'cUdtbGs',
         'arg_2'),
        ('simple-0.7.1.rpz',
         'https://drive.google.com/uc?export=download&id=0B3ucPz7GSthBRGp2Vm5V'
         'QVpWOGs',
         'arg2'),
    ]
<<<<<<< HEAD
    for name, url in old_packages:
        print("Testing old package %s" % name, file=sys.stderr)
=======
    for name, url, outputname in old_packages:
        print("Testing old package %s" % name)
>>>>>>> 04c4a981
        f = Path(name)
        if not f.exists():
            download_file_retry(url, f)
        # Info
        check_call(rpuz + ['info', name])
        # Show files
        check_call(rpuz + ['showfiles', name])
        # Lists packages
        check_call(rpuz + ['installpkgs', '--summary', name])
<<<<<<< HEAD
        # Unpack directory
        check_call(rpuz + ['directory', 'setup', name, 'simpledir'])
        # Run directory
        check_simple(rpuz + ['directory', 'run', 'simpledir'], 'err')
        output_in_dir = Path('simpledir/root/tmp')
        output_in_dir = list(output_in_dir.glob('reprozip_*'))[0]
        output_in_dir = output_in_dir / 'simple_output.txt'
        with output_in_dir.open(encoding='utf-8') as fp:
            assert fp.read().strip() == '42'
        # Delete with wrong command (should fail)
        p = subprocess.Popen(rpuz + ['chroot', 'destroy', 'simpledir'],
                             stderr=subprocess.PIPE)
        out, err = p.communicate()
        assert p.poll() != 0
        err = err.splitlines()
        while b"DeprecationWarning" in err[0] or b"ImportWarning" in err[0]:
            err = err[2:]
        assert b"Wrong unpacker used" in err[0]
        assert err[1].startswith(b"usage: ")
        # Delete directory
        check_call(rpuz + ['directory', 'destroy', 'simpledir'])
=======
        if not run_docker:
            # Unpack directory
            check_call(rpuz + ['directory', 'setup', name, 'simpledir'])
            # Run directory
            check_simple(rpuz + ['directory', 'run', 'simpledir'], 'err')
            output_in_dir = Path('simpledir/root/tmp')
            output_in_dir = output_in_dir.listdir('reprozip_*')[0]
            output_in_dir = output_in_dir / 'simple_output.txt'
            with output_in_dir.open(encoding='utf-8') as fp:
                assert fp.read().strip() == '42'
            # Delete directory
            check_call(rpuz + ['directory', 'destroy', 'simpledir'])
        else:
            # Unpack docker
            check_call(rpuz + ['docker', 'setup', name, 'simpledocker'])
            # Run docker
            check_simple(rpuz + ['docker', 'run', 'simpledocker'], 'out')
            # Get output file
            check_call(rpuz + ['docker', 'download', 'simpledocker',
                               outputname + ':doutput1.txt'])
            with Path('doutput1.txt').open(encoding='utf-8') as fp:
                assert fp.read().strip() == '42'
            # Delete docker
            check_call(rpuz + ['docker', 'destroy', 'simpledocker'])
>>>>>>> 04c4a981

    # ########################################
    # Copies back coverage report
    #

    coverage = Path('.coverage')
    if coverage.exists():
        shutil.copyfile(coverage, tests.parent / '.coverage.runpy')<|MERGE_RESOLUTION|>--- conflicted
+++ resolved
@@ -841,13 +841,8 @@
          'QVpWOGs',
          'arg2'),
     ]
-<<<<<<< HEAD
-    for name, url in old_packages:
+    for name, url, outputname in old_packages:
         print("Testing old package %s" % name, file=sys.stderr)
-=======
-    for name, url, outputname in old_packages:
-        print("Testing old package %s" % name)
->>>>>>> 04c4a981
         f = Path(name)
         if not f.exists():
             download_file_retry(url, f)
@@ -857,36 +852,13 @@
         check_call(rpuz + ['showfiles', name])
         # Lists packages
         check_call(rpuz + ['installpkgs', '--summary', name])
-<<<<<<< HEAD
-        # Unpack directory
-        check_call(rpuz + ['directory', 'setup', name, 'simpledir'])
-        # Run directory
-        check_simple(rpuz + ['directory', 'run', 'simpledir'], 'err')
-        output_in_dir = Path('simpledir/root/tmp')
-        output_in_dir = list(output_in_dir.glob('reprozip_*'))[0]
-        output_in_dir = output_in_dir / 'simple_output.txt'
-        with output_in_dir.open(encoding='utf-8') as fp:
-            assert fp.read().strip() == '42'
-        # Delete with wrong command (should fail)
-        p = subprocess.Popen(rpuz + ['chroot', 'destroy', 'simpledir'],
-                             stderr=subprocess.PIPE)
-        out, err = p.communicate()
-        assert p.poll() != 0
-        err = err.splitlines()
-        while b"DeprecationWarning" in err[0] or b"ImportWarning" in err[0]:
-            err = err[2:]
-        assert b"Wrong unpacker used" in err[0]
-        assert err[1].startswith(b"usage: ")
-        # Delete directory
-        check_call(rpuz + ['directory', 'destroy', 'simpledir'])
-=======
         if not run_docker:
             # Unpack directory
             check_call(rpuz + ['directory', 'setup', name, 'simpledir'])
             # Run directory
             check_simple(rpuz + ['directory', 'run', 'simpledir'], 'err')
             output_in_dir = Path('simpledir/root/tmp')
-            output_in_dir = output_in_dir.listdir('reprozip_*')[0]
+            output_in_dir = list(output_in_dir.glob('reprozip_*'))[0]
             output_in_dir = output_in_dir / 'simple_output.txt'
             with output_in_dir.open(encoding='utf-8') as fp:
                 assert fp.read().strip() == '42'
@@ -904,7 +876,6 @@
                 assert fp.read().strip() == '42'
             # Delete docker
             check_call(rpuz + ['docker', 'destroy', 'simpledocker'])
->>>>>>> 04c4a981
 
     # ########################################
     # Copies back coverage report
