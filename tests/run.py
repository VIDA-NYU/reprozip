--- conflicted
+++ resolved
@@ -5,18 +5,13 @@
 # See file LICENSE for full license details.
 
 from contextlib import contextmanager
-<<<<<<< HEAD
 import os
-=======
-from rpaths import Path
->>>>>>> b56e6139
+from rpaths import Path, unicode
 import subprocess
 import sys
 import yaml
 
 from reprounzip.unpackers.common import join_root
-<<<<<<< HEAD
-from rpaths import Path, unicode
 
 
 tests = Path(__file__).parent.absolute()
@@ -33,8 +28,6 @@
 programs = {
     'reprozip': python + [reprozip_main.absolute().path],
     'reprounzip': python + [reprounzip_main.absolute().path]}
-=======
->>>>>>> b56e6139
 
 
 @contextmanager
@@ -164,19 +157,7 @@
     # Build
     build('segv', ['segv.c'])
     # Trace
-<<<<<<< HEAD
     check_call(programs['reprozip'] + ['-v', '-v', '-v', 'testrun', './segv'])
-
-    # ########################################
-    # Copies back coverage report
-    #
-
-    coverage = Path('.coverage')
-    if coverage.exists():
-        coverage.copyfile(tests.parent / '.coverage.runpy')
-=======
-    subprocess.check_call(['reprozip', '-v', '-v', '-v', 'testrun',
-                           './segv'])
 
     # ########################################
     # 'exec_echo' program: testrun
@@ -188,8 +169,15 @@
         # Build
         build('exec_echo', ['exec_echo.c'], ['-m32'])
         # Trace
-        subprocess.check_call(['reprozip', '-v', '-v', '-v', 'testrun',
-                               './exec_echo'])
+        check_call(programs['reprozip'] + ['-v', '-v', '-v', 'testrun',
+                                           './exec_echo'])
     else:
         print("Can't try exec_echo transitions: not running on 64bits")
->>>>>>> b56e6139
+
+    # ########################################
+    # Copies back coverage report
+    #
+
+    coverage = Path('.coverage')
+    if coverage.exists():
+        coverage.copyfile(tests.parent / '.coverage.runpy')