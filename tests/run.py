--- conflicted
+++ resolved
@@ -91,14 +91,11 @@
     check_call(programs['reprozip'] + ['-v', '-v', '-v', 'pack',
                                        '-d', 'rpz-simple',
                                        'simple.rpz'])
-<<<<<<< HEAD
+    # Info
+    check_call(programs['reprounzip'] + ['info', 'simple.rpz'])
     # Lists packages
     check_call(programs['reprounzip'] + ['installpkgs', '--summary',
                                          'simple.rpz'])
-=======
-    # Info
-    check_call(programs['reprounzip'] + ['info', 'simple.rpz'])
->>>>>>> 61ab2eda
     # Unpack directory
     check_call(programs['reprounzip'] + ['-v', '-v', '-v', 'directory',
                                          'simple.rpz', 'simpledir'])
